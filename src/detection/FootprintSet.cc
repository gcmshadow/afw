// -*- lsst-c++ -*-

/* 
 * LSST Data Management System
 * Copyright 2008, 2009, 2010 LSST Corporation.
 * 
 * This product includes software developed by the
 * LSST Project (http://www.lsst.org/).
 *
 * This program is free software: you can redistribute it and/or modify
 * it under the terms of the GNU General Public License as published by
 * the Free Software Foundation, either version 3 of the License, or
 * (at your option) any later version.
 * 
 * This program is distributed in the hope that it will be useful,
 * but WITHOUT ANY WARRANTY; without even the implied warranty of
 * MERCHANTABILITY or FITNESS FOR A PARTICULAR PURPOSE.  See the
 * GNU General Public License for more details.
 * 
 * You should have received a copy of the LSST License Statement and 
 * the GNU General Public License along with this program.  If not, 
 * see <http://www.lsstcorp.org/LegalNotices/>.
 */
 
/**
 * \file
 *
 * \brief Utilities to detect sets of Footprint%s
 *
 * Create and use an lsst::afw::detection::FootprintSet, a collection of pixels above (or below) a threshold
 * in an Image
 *
 * The "collections of pixels" are represented as lsst::afw::detection::Footprint%s, so an example application
 * would be:
 * \code
    namespace image = lsst::afw::image; namespace detection = lsst::afw::detection;

    image::MaskedImage<float> img(10,20);
    *img.getImage() = 100;

    detection::FootprintSet<float> sources(img, 10);
    cout << "Found " << sources.getFootprints()->size() << " sources" << std::endl;
 * \endcode
 */
#include <algorithm>
#include <cassert>
#include <string>
#include <typeinfo>
#include "boost/format.hpp"
#include "lsst/pex/exceptions.h"
#include "lsst/pex/logging/Trace.h"
#include "lsst/afw/image/MaskedImage.h"
#include "lsst/afw/math/Statistics.h"
#include "lsst/afw/detection/Peak.h"
#include "lsst/afw/detection/FootprintFunctor.h"
#include "lsst/afw/detection/FootprintSet.h"

namespace detection = lsst::afw::detection;
namespace image = lsst::afw::image;
namespace math = lsst::afw::math;
namespace pexLogging = lsst::pex::logging;
namespace geom = lsst::afw::geom;

/************************************************************************************************************/
namespace {
    //
    // Define our own functions to handle NaN tests;  this gives us the
    // option to define a value for e.g. image::MaskPixel or int
    //
    template<typename T>
    inline bool isBadPixel(T val) {
        return std::isnan(val);
    }

    template<>
    inline bool isBadPixel(image::MaskPixel) {
        return false;
    }
}

namespace {
    /// Don't let doxygen see this block  \cond
/*
 * run-length code for part of object
 */
    class IdSpan {
    public:
        typedef boost::shared_ptr<IdSpan> Ptr;
        
        explicit IdSpan(int id, int y, int x0, int x1) : id(id), y(y), x0(x0), x1(x1) {}
        int id;                         /* ID for object */
        int y;                          /* Row wherein IdSpan dwells */
        int x0, x1;                     /* inclusive range of columns */
    };
/*
 * comparison functor; sort by ID then row
 */
    struct IdSpanCompar : public std::binary_function<const IdSpan::Ptr, const IdSpan::Ptr, bool> {
        bool operator()(IdSpan::Ptr const a, IdSpan::Ptr const b) {
            if (a->id < b->id) {
                return true;
            } else if (a->id > b->id) {
                return false;
            } else {
                return (a->y < b->y) ? true : false;
            }
        }
    };
/*
 * Follow a chain of aliases, returning the final resolved value.
 */
    int resolve_alias(std::vector<int> const &aliases, /* list of aliases */
                      int id) {         /* alias to look up */
        int resolved = id;              /* resolved alias */
        
        while (id != aliases[id]) {
            resolved = id = aliases[id];
        }
        
        return(resolved);
    }
    /// \endcond
}

/************************************************************************************************************/
/**
 * Dtor for FootprintSet
 */
template<typename ImagePixelT, typename MaskPixelT>
detection::FootprintSet<ImagePixelT, MaskPixelT>::~FootprintSet() {
}

/************************************************************************************************************/

template<typename ImagePixelT, typename MaskPixelT>
static void findFootprints(
        typename detection::FootprintSet<ImagePixelT, MaskPixelT>::FootprintList *_footprints, // Footprints
        geom::Box2I const& _region,            // BBox of pixels that are being searched
        image::Image<ImagePixelT> const &img,  // Image to search for objects
        detection::Threshold const &threshold, // threshold to find objects
        int const npixMin                      // minimum number of pixels in an object
) {
    int id;                             /* object ID */
    int in_span;                        /* object ID of current IdSpan */
    int nobj = 0;                       /* number of objects found */
    int x0 = 0;                         /* unpacked from a IdSpan */

    typedef typename image::Image<ImagePixelT> ImageT;
    
    int const row0 = img.getY0();
    int const col0 = img.getX0();
    int const height = img.getHeight();
    int const width = img.getWidth();

    float thresholdParam = -1;          // standard deviation of image (may be needed by Threshold)
    if (threshold.getType() == detection::Threshold::STDEV ||
        threshold.getType() == detection::Threshold::VARIANCE) {
        math::Statistics stats = math::makeStatistics(img, math::STDEVCLIP);
        double const sd = stats.getValue(math::STDEVCLIP);

        pexLogging::TTrace<3>("afw.detection", "St. Dev = %g", sd);
        
        if (threshold.getType() == detection::Threshold::VARIANCE) {
            thresholdParam = sd*sd;
        } else {
            thresholdParam = sd;
        }
    }
/*
 * Storage for arrays that identify objects by ID. We want to be able to
 * refer to idp[-1] and idp[width], hence the (width + 2)
 */
    std::vector<int> id1(width + 2);
    std::fill(id1.begin(), id1.end(), 0);
    std::vector<int> id2(width + 2);
    std::fill(id2.begin(), id2.end(), 0);
    std::vector<int>::iterator idc = id1.begin() + 1; // object IDs in current/
    std::vector<int>::iterator idp = id2.begin() + 1; //                       previous row

    std::vector<int> aliases;           // aliases for initially disjoint parts of Footprints
    aliases.reserve(1 + height/20);     // initial size of aliases

    std::vector<IdSpan::Ptr> spans;     // y:x0,x1 for objects
    spans.reserve(aliases.capacity());  // initial size of spans

    aliases.push_back(0);               // 0 --> 0
/*
 * Go through image identifying objects
 */
    typedef typename image::Image<ImagePixelT>::x_iterator x_iterator;
    float const thresholdVal = threshold.getValue(thresholdParam);
    bool const polarity = threshold.getPolarity();

    in_span = 0;                        // not in a span
    for (int y = 0; y != height; ++y) {
        if (idc == id1.begin() + 1) {
            idc = id2.begin() + 1;
            idp = id1.begin() + 1;
        } else {
            idc = id1.begin() + 1;
            idp = id2.begin() + 1;
        }
        std::fill_n(idc - 1, width + 2, 0);
        
        in_span = 0;                    /* not in a span */

        x_iterator pixPtr = img.row_begin(y);
        for (int x = 0; x < width; ++x, ++pixPtr) {
             ImagePixelT pixVal = (polarity ? *pixPtr : -(*pixPtr));

             if (isBadPixel(pixVal) || pixVal < thresholdVal) {
                if (in_span) {
                    IdSpan::Ptr sp(new IdSpan(in_span, y, x0, x - 1));
                    spans.push_back(sp);

                    in_span = 0;
                }
            } else {                    /* a pixel to fix */
                if (idc[x - 1] != 0) {
                    id = idc[x - 1];
                } else if (idp[x - 1] != 0) {
                    id = idp[x - 1];
                } else if (idp[x] != 0) {
                    id = idp[x];
                } else if (idp[x + 1] != 0) {
                    id = idp[x + 1];
                } else {
                    id = ++nobj;
                    aliases.push_back(id);
                }

                idc[x] = id;
                if (!in_span) {
                    x0 = x;
                    in_span = id;
                }
/*
 * Do we need to merge ID numbers? If so, make suitable entries in aliases[]
 */
                if (idp[x + 1] != 0 && idp[x + 1] != id) {
                    aliases[resolve_alias(aliases, idp[x + 1])] = resolve_alias(aliases, id);
               
                    idc[x] = id = idp[x + 1];
                }
            }
        }

        if (in_span) {
            IdSpan::Ptr sp(new IdSpan(in_span, y, x0, width - 1));
            spans.push_back(sp);
        }
    }
/*
 * Resolve aliases; first alias chains, then the IDs in the spans
 */
    for (unsigned int i = 0; i < spans.size(); i++) {
        spans[i]->id = resolve_alias(aliases, spans[i]->id);
    }
/*
 * Sort spans by ID, so we can sweep through them once
 */
    if (spans.size() > 0) {
        std::sort(spans.begin(), spans.end(), IdSpanCompar());
    }
/*
 * Build Footprints from spans
 */
    unsigned int i0;                    // initial value of i
    if (spans.size() > 0) {
        id = spans[0]->id;
        i0 = 0;
        for (unsigned int i = 0; i <= spans.size(); i++) { // <= size to catch the last object
            if (i == spans.size() || spans[i]->id != id) {
                detection::Footprint::Ptr fp(new detection::Footprint(i - i0, _region));
            
                for (; i0 < i; i0++) {
                    fp->addSpan(spans[i0]->y + row0, spans[i0]->x0 + col0, spans[i0]->x1 + col0);
                }

                if (!(fp->getNpix() < npixMin)) {
                    _footprints->push_back(fp);
                }
            }

            if (i < spans.size()) {
                id = spans[i]->id;
            }
        }
    }
}

/************************************************************************************************************/
/*
 * Here's the working routine for the FootprintSet constructors; see documentation
 * of the constructors themselves
 */
template<typename ImagePixelT, typename MaskPixelT>
detection::FootprintSet<ImagePixelT, MaskPixelT>::FootprintSet(
        image::Image<ImagePixelT> const &img, //!< Image to search for objects
        Threshold const &threshold,     //!< threshold to find objects
        int const npixMin              //!< minimum number of pixels in an object
) : lsst::daf::data::LsstBase(typeid(this)),
    _footprints(new FootprintList()),
    _region(geom::Point2I(img.getX0(), img.getY0()), geom::Extent2I(img.getWidth(), img.getHeight()))
{
    findFootprints<ImagePixelT, MaskPixelT>(
        _footprints.get(), 
        _region, 
        img, 
        threshold, 
        npixMin
    );
}

/**
 * \brief Find a FootprintSet given a MaskedImage and a threshold
 *
 * Go through an image, finding sets of connected pixels above threshold
 * and assembling them into Footprint%s;  the resulting set of objects
 * is returned as an \c array<Footprint::Ptr>
 *
 * If threshold.getPolarity() is true, pixels above the Threshold are
 * assembled into Footprints; if it's false, then pixels \e below Threshold
 * are processed (Threshold will probably have to be below the background level
 * for this to make sense, e.g. for difference imaging)
 */
template<typename ImagePixelT, typename MaskPixelT>
detection::FootprintSet<ImagePixelT, MaskPixelT>::FootprintSet(
        const image::MaskedImage<ImagePixelT, MaskPixelT> &maskedImg, //!< MaskedImage to search for objects
        Threshold const &threshold,     //!< threshold to find objects
        std::string const &planeName,   //!< mask plane to set (if != "")
        int const npixMin              //!< minimum number of pixels in an object
) : lsst::daf::data::LsstBase(typeid(this)),
    _footprints(new FootprintList()),
    _region(
        geom::Point2I(maskedImg.getX0(), maskedImg.getY0()),
        geom::Extent2I(maskedImg.getWidth(), maskedImg.getHeight())
    )
{
    // Find the Footprints    
    findFootprints<ImagePixelT, MaskPixelT>(
        _footprints.get(), 
        _region,
        *maskedImg.getImage(), 
        threshold, 
        npixMin
    );    
    // Set Mask if requested    
    if (planeName == "") {
        return;
    }
    //
    // Define the maskPlane
    //
    const typename image::Mask<MaskPixelT>::Ptr mask = maskedImg.getMask();
    mask->addMaskPlane(planeName);

    MaskPixelT const bitPlane = mask->getPlaneBitMask(planeName);
    //
    // Set the bits where objects are detected
    //
    typedef image::Mask<MaskPixelT> MaskT;

    class MaskFootprint : public detection::FootprintFunctor<MaskT> {
    public:
        MaskFootprint(MaskT const& mimage,
                      MaskPixelT bit) : detection::FootprintFunctor<MaskT>(mimage), _bit(bit) {}

        void operator()(typename MaskT::xy_locator loc, int, int) {
            *loc |= _bit;
        }
    private:
        MaskPixelT _bit;
    };

    MaskFootprint maskit(*maskedImg.getMask(), bitPlane);
    for (FootprintList::const_iterator fiter = _footprints->begin();         
         fiter != _footprints->end(); ++fiter
    ) {
        Footprint::Ptr const foot = *fiter;

        maskit.apply(*foot);
    }
}

/************************************************************************************************************/
/**
 * Return a FootprintSet consisting a Footprint containing the point (x, y) (if above threshold)
 *
 * \todo Implement this.  There's RHL Pan-STARRS code to do it, but it isn't yet converted to LSST C++
 */
template<typename ImagePixelT, typename MaskPixelT>
detection::FootprintSet<ImagePixelT, MaskPixelT>::FootprintSet(
    const image::MaskedImage<ImagePixelT, MaskPixelT> & img, //!< Image to search for objects
    Threshold const &,                                   //!< threshold to find objects
    int,                                                 //!< Footprint should include this pixel (column)
    int,                                                 //!< Footprint should include this pixel (row) 
    std::vector<Peak> const *       //!< Footprint should include at most one of these peaks
) : lsst::daf::data::LsstBase(typeid(this)),
    _footprints(new FootprintList()),
    _region(geom::Point2I(img.getX0(), img.getY0()),
            geom::Extent2I(img.getWidth(), img.getHeight())) 
{}


/************************************************************************************************************/
namespace {
    /// Don't let doxygen see this block  \cond
    /*
     * A data structure to hold the starting point for a search for pixels above threshold,
     * used by pmFindFootprintAtPoint
     *
     * We don't want to find this span again --- it's already part of the footprint ---
     * so we set appropriate mask bits
     */
    //
    // An enum for what we should do with a Startspan
    //
    enum DIRECTION {DOWN = 0,   // scan down from this span
                    UP,         // scan up from this span
                    RESTART,     // restart scanning from this span
                    DONE                // this span is processed
    };
    //
    // A Class that remembers how to [re-]start scanning the image for pixels
    //
    template<typename MaskPixelT>
    class Startspan {
    public:
        typedef std::vector<boost::shared_ptr<Startspan> > Ptr;
        
        Startspan(detection::Span const *span, image::Mask<MaskPixelT> *mask, DIRECTION const dir);
        ~Startspan() { delete _span; }

        bool getSpan() { return _span; }
        bool Stop() { return _stop; }
        DIRECTION getDirection() { return _direction; }

        static int detectedPlane;       // The MaskPlane to use for detected pixels
        static int stopPlane;           // The MaskPlane to use for pixels that signal us to stop searching
    private:
        detection::Span::Ptr const _span; // The initial Span
        DIRECTION _direction;           // How to continue searching for further pixels
        bool _stop;                     // should we stop searching?
    };

    template<typename MaskPixelT>
    Startspan<MaskPixelT>::Startspan(detection::Span const *span, // The span in question
                         image::Mask<MaskPixelT> *mask, // Pixels that we've already detected
                         DIRECTION const dir // Should we continue searching towards the top of the image?
                        ) :
        _span(span),
        _direction(dir),
        _stop(false) {

        if (mask != NULL) {                     // remember that we've detected these pixels
            mask->setMaskPlaneValues(detectedPlane, span->getX0(), span->getX1(), span->getY());

            int const y = span->getY() - mask->getY0();
            for (int x = span->getX0() - mask->getX0(); x <= span->getX1() - mask->getX0(); x++) {
                if (mask(x, y, stopPlane)) {
                    _stop = true;
                    break;
                }
            }
        }
    }

    template<typename ImagePixelT, typename MaskPixelT>
    class StartspanSet {
    public:
        StartspanSet(image::MaskedImage<ImagePixelT, MaskPixelT>& image) :
            _image(image->getImage()),
            _mask(image->getMask()) {}
        ~StartspanSet() {}

        bool add(detection::Span *span, DIRECTION const dir, bool addToMask = true);
        bool process(detection::Footprint *fp,          // the footprint that we're building
                     detection::Threshold const &threshold, // Threshold
                     float const param = -1);           // parameter that Threshold may need
    private:
        image::Image<ImagePixelT> const *_image; // the Image we're searching
        image::Mask<MaskPixelT> *_mask;          // the mask that tells us where we've got to
        std::vector<typename Startspan<MaskPixelT>::Ptr> _spans; // list of Startspans
    };

    //
    // Add a new Startspan to a StartspansSet.  Iff we see a stop bit, return true
    //
    template<typename ImagePixelT, typename MaskPixelT>
    bool StartspanSet<ImagePixelT, MaskPixelT>::add(detection::Span *span, // the span in question
                                                    DIRECTION const dir, // the desired direction to search
                                                    bool addToMask) { // should I add the Span to the mask?
        if (dir == RESTART) {
            if (add(span,  UP) || add(span, DOWN, false)) {
                return true;
            }
        } else {
            typename Startspan<MaskPixelT>::Ptr sspan(new Startspan<MaskPixelT>(span, dir));
            if (sspan->stop()) {        // we detected a stop bit
                return true;
            } else {
                _spans.push_back(sspan);
            }
        }

        return false;
    }
    
    /************************************************************************************************/
    /*
     * Search the image for pixels above threshold, starting at a single Startspan.
     * We search the array looking for one to process; it'd be better to move the
     * ones that we're done with to the end, but it probably isn't worth it for
     * the anticipated uses of this routine.
     *
     * This is the guts of pmFindFootprintAtPoint
     */
    template<typename ImagePixelT, typename MaskPixelT>
    bool StartspanSet<ImagePixelT, MaskPixelT>::process(
                detection::Footprint *fp,              // the footprint that we're building
                detection::Threshold const &threshold, // Threshold
                float const param                      // parameter that Threshold may need
                                                             ) {
        int const row0 = _image->getY0();
        int const col0 = _image->getOffsetCols();
        int const height = _image->getHeight();
        int const width = _image->getWidth();
        
        /**********************************************************************************************/
        
        typedef typename std::vector<typename Startspan<MaskPixelT>::Ptr> StartspanListT;
        typedef typename std::vector<typename Startspan<MaskPixelT>::Ptr>::iterator StartspanListIterT;

        Startspan<MaskPixelT> *sspan = NULL;
        for (StartspanListIterT iter = _spans.begin(); iter != _spans.end(); iter++) {
            *sspan = *iter;
            if (sspan->getDirection() != DONE) {
                break;
            }
            if (sspan->Stop()) {
                break;
            }
        }
        if (sspan == NULL || sspan->getDirection() == DONE) { // no more Startspans to process
            return false;
        }
        if (sspan->Stop()) {                    // they don't want any more spans processed
            return false;
        }
        /*
         * Work
         */
        DIRECTION const dir = sspan->getDirection();
        /*
         * Set initial span to the startspan
         */
        int x0 = sspan->getSpan()->getX0() - col0, x1 = sspan->getSpan()->getX1() - col0;
        /*
         * Go through image identifying objects
         */
        int nx0, nx1 = -1;                      // new values of x0, x1
        int const di = (dir == UP) ? 1 : -1; // how much i changes to get to the next row
        bool stop = false;                      // should I stop searching for spans?

        typedef typename image::Image<ImagePixelT>::pixel_accessor pixAccessT;
        float const thresholdVal = threshold.getValue(param);
        bool const polarity = threshold.getPolarity();
        
        for (int i = sspan->span->y -row0 + di; i < height && i >= 0; i += di) {
            pixAccessT imgRow = _image->origin().advance(0, i); // row pointer
            //maskPixAccessT maskRow = _mask->origin.advance(0, i);  //  masks's row pointer
            //
            // Search left from the pixel diagonally to the left of (i - di, x0). If there's
            // a connected span there it may need to grow up and/or down, so push it onto
            // the stack for later consideration
            //
            nx0 = -1;
            for (int j = x0 - 1; j >= -1; j--) {
                ImagePixelT pixVal = (j < 0) ? thresholdVal - 100 : (polarity ? imgRow[j] : -imgRow[j]);
                if (_mask(j, i, Startspan<MaskPixelT>::detectedPlane) || pixVal < threshold) {
                    if (j < x0 - 1) {   // we found some pixels above threshold
                        nx0 = j + 1;
                    }
                    break;
                }
            }
#if 0
            if (nx0 < 0) {                      // no span to the left
                nx1 = x0 - 1;           // we're going to resume searching at nx1 + 1
            } else {
                //
                // Search right in leftmost span
                //
                //nx1 = 0;                      // make gcc happy
                for (int j = nx0 + 1; j <= width; j++) {
                    ImagePixelT pixVal = (j >= width) ? threshold - 100 : 
                        (polarity ? (F32 ? imgRowF32[j] : imgRowS32[j]) :
                         (F32 ? -imgRowF32[j] : -imgRowS32[j]));
                    if ((maskRow[j] & DETECTED) || pixVal < threshold) {
                        nx1 = j - 1;
                        break;
                    }
                }
            
                pmSpan const *sp = pmFootprintAddSpan(fp, i + row0, nx0 + col0, nx1 + col0);
            
                if (add_startspan(startspans, sp, mask, RESTART)) {
                    stop = true;
                    break;
                }
            }
            //
            // Now look for spans connected to the old span.  The first of these we'll
            // simply process, but others will have to be deferred for later consideration.
            //
            // In fact, if the span overhangs to the right we'll have to defer the overhang
            // until later too, as it too can grow in both directions
            //
            // Note that column width exists virtually, and always ends the last span; this
            // is why we claim below that sx1 is always set
            //
            bool first = false;         // is this the first new span detected?
            for (int j = nx1 + 1; j <= x1 + 1; j++) {
                ImagePixelT pixVal = (j >= width) ? threshold - 100 : 
                    (polarity ? (F32 ? imgRowF32[j] : imgRowS32[j]) : (F32 ? -imgRowF32[j] : -imgRowS32[j]));
                if (!(maskRow[j] & DETECTED) && pixVal >= threshold) {
                    int sx0 = j++;              // span that we're working on is sx0:sx1
                    int sx1 = -1;               // We know that if we got here, we'll also set sx1
                    for (; j <= width; j++) {
                        ImagePixelT pixVal = (j >= width) ? threshold - 100 : 
                            (polarity ? (F32 ? imgRowF32[j] : imgRowS32[j]) :
                             (F32 ? -imgRowF32[j] : -imgRowS32[j]));
                        if ((maskRow[j] & DETECTED) || pixVal < threshold) { // end of span
                            sx1 = j;
                            break;
                        }
                    }
                    assert (sx1 >= 0);
                    
                    pmSpan const *sp;
                    if (first) {
                        if (sx1 <= x1) {
                            sp = pmFootprintAddSpan(fp, i + row0, sx0 + col0, sx1 + col0 - 1);
                            if (add_startspan(startspans, sp, mask, DONE)) {
                                stop = true;
                                break;
                            }
                        } else {                // overhangs to right
                            sp = pmFootprintAddSpan(fp, i + row0, sx0 + col0, x1 + col0);
                            if (add_startspan(startspans, sp, mask, DONE)) {
                                stop = true;
                                break;
                            }
                            sp = pmFootprintAddSpan(fp, i + row0, x1 + 1 + col0, sx1 + col0 - 1);
                            if (add_startspan(startspans, sp, mask, RESTART)) {
                                stop = true;
                                break;
                            }
                        }
                        first = false;
                    } else {
                        sp = pmFootprintAddSpan(fp, i + row0, sx0 + col0, sx1 + col0 - 1);
                        if (add_startspan(startspans, sp, mask, RESTART)) {
                            stop = true;
                            break;
                        }
                    }
                }
            }

            if (stop || first == false) {       // we're done
                break;
            }
            
            x0 = nx0;
            x1 = nx1;
#endif
        }
        /*
         * Cleanup
         */

        sspan->_direction = DONE;
        return stop ? false : true;
    }
    /// \endcond
} 
#if 0
    

/*
 * Go through an image, starting at (row, col) and assembling all the pixels
 * that are connected to that point (in a chess kings-move sort of way) into
 * a pmFootprint.
 *
 * This is much slower than pmFindFootprints if you want to find lots of
 * footprints, but if you only want a small region about a given point it
 * can be much faster
 *
 * N.b. The returned pmFootprint is not in "normal form"; that is the pmSpans
 * are not sorted by increasing y, x0, x1.  If this matters to you, call
 * pmFootprintNormalize()
 */
pmFootprint *
pmFindFootprintAtPoint(psImage const *img,      // image to search
                       Threshold const &threshold, // Threshold
                       psArray const *peaks, // array of peaks; finding one terminates search for footprint
                       int row, int col) { // starting position (in img's parent's coordinate system)
    assert(img != NULL);
    
    bool F32 = false;                    // is this an F32 image?
    if (img->type.type == PS_TYPE_F32) {
        F32 = true;
    } else if (img->type.type == PS_TYPE_S32) {
        F32 = false;
    } else {                             // N.b. You can't trivially add more cases here; F32 is just a bool
        psError(PS_ERR_UNKNOWN, true, "Unsupported psImage type: %d", img->type.type);
        return NULL;
    }
    psF32 *imgRowF32 = NULL;             // row pointer if F32
    psS32 *imgRowS32 = NULL;             //  "   "   "  "  !F32
    
    int const row0 = img->row0;
    int const col0 = img->col0;
    int const height = img->getHeight();
    int const width = img->getWidth();
/*
 * Is point in image, and above threshold?
 */
    row -= row0;
    col -= col0;
    if (row < 0 || row >= height ||
        col < 0 || col >= width) {
        psError(PS_ERR_BAD_PARAMETER_VALUE, true,
                "row/col == (%d, %d) are out of bounds [%d--%d, %d--%d]",
                row + row0, col + col0, row0, row0 + height - 1, col0, col0 + width - 1);
        return NULL;
    }
    
    ImagePixelT pixVal = F32 ? img->data.F32[row][col] : img->data.S32[row][col];
    if (pixVal < threshold) {
        return pmFootprintAlloc(0, img);
    }
    
    pmFootprint *fp = pmFootprintAlloc(1 + img->getHeight()/10, img);
/*
 * We need a mask for two purposes; to indicate which pixels are already detected,
 * and to store the "stop" pixels --- those that, once reached, should stop us
 * looking for the rest of the pmFootprint.  These are generally set from peaks.
 */
    psImage *mask = psImageAlloc(width, height, PS_TYPE_MASK);
    P_PSIMAGE_SET_ROW0(mask, row0);
    P_PSIMAGE_SET_COL0(mask, col0);
    psImageInit(mask, INITIAL);
    //
    // Set stop bits from peaks list
    //
    assert (peaks == NULL || peaks->n == 0 || pmIsPeak(peaks->data[0]));
    if (peaks != NULL) {
        for (int i = 0; i < peaks->n; i++) {
            pmPeak *peak = peaks->data[i];
            mask->data.PS_TYPE_MASK_DATA[peak->y - mask->row0][peak->x - mask->col0] |= STOP;
        }
    }
/*
 * Find starting span passing through (row, col)
 */
    psArray *startspans = psArrayAllocEmpty(1); // spans where we have to restart the search
    
    imgRowF32 = img->data.F32[row];      // only one of
    imgRowS32 = img->data.S32[row];      //      these is valid!
    psMaskType *maskRow = mask->data.PS_TYPE_MASK_DATA[row];
    {
        int i;
        for (i = col; i >= 0; i--) {
            pixVal = F32 ? imgRowF32[i] : imgRowS32[i];
            if ((maskRow[i] & DETECTED) || pixVal < threshold) {
                break;
            }
        }
        int i0 = i;
        for (i = col; i < width; i++) {
            pixVal = F32 ? imgRowF32[i] : imgRowS32[i];
            if ((maskRow[i] & DETECTED) || pixVal < threshold) {
                break;
            }
        }
        int i1 = i;
        pmSpan const *sp = pmFootprintAddSpan(fp, row + row0, i0 + col0 + 1, i1 + col0 - 1);
        
        (void)add_startspan(startspans, sp, mask, RESTART);
    }
    /*
     * Now workout from those Startspans, searching for pixels above threshold
     */
    while (do_startspan(fp, img, mask, threshold, startspans)) continue;
    /*
     * Cleanup
     */
    psFree(mask);
    psFree(startspans);                  // restores the image pixel
    
    return fp;                           // pmFootprint really
}
#endif

/************************************************************************************************************/
/**
 * Copy constructor
 */
template<typename ImagePixelT, typename MaskPixelT>
detection::FootprintSet<ImagePixelT, MaskPixelT>::FootprintSet(
        FootprintSet const &rhs         //!< the input FootprintSet
                                                              ) :
    lsst::daf::data::LsstBase(typeid(this)),
    _footprints(rhs._footprints), _region(rhs._region) {
}

/// Assignment operator.
template<typename ImagePixelT, typename MaskPixelT>
detection::FootprintSet<ImagePixelT, MaskPixelT> &
detection::FootprintSet<ImagePixelT, MaskPixelT>::operator=(FootprintSet const& rhs) {
    FootprintSet tmp(rhs);
    swap(tmp);                          // See Meyers, Effective C++, Item 11
    
    return *this;
}

/// Set the corners of the FootprintSet's MaskedImage to region
///
/// N.b. updates all the Footprints' regions too
//
template<typename ImagePixelT, typename MaskPixelT>
void detection::FootprintSet<ImagePixelT, MaskPixelT>::setRegion(
    geom::Box2I const& region // desired region
) {
    _region = region;
    PTR(typename FootprintSet::FootprintList) footprintList = getFootprints();

<<<<<<< HEAD
    for (typename FootprintSet::FootprintList::iterator ptr = getFootprints().begin(),
             end = getFootprints().end(); ptr != end; ++ptr
    ) {
=======
    for (typename FootprintSet::FootprintList::iterator ptr = getFootprints()->begin(),
             end = getFootprints()->end();
         ptr != end; ++ptr) {
>>>>>>> 246b6dd2
        (*ptr)->setRegion(region);
    }
}

/************************************************************************************************************/
/**
 * Grow all the Footprints in the input FootprintSet, returning a new FootprintSet
 *
 * The output FootprintSet may contain fewer Footprints, as some may well have been merged
 */
template<typename ImagePixelT, typename MaskPixelT>
detection::FootprintSet<ImagePixelT, MaskPixelT>::FootprintSet(
        FootprintSet const &rhs,        //!< the input FootprintSet
        int r,                          //!< Grow Footprints by r pixels
        bool isotropic                  //!< Grow isotropically (as opposed to a Manhattan metric)
                                        //!< @note Isotropic grows are significantly slower
                                                              )
    : lsst::daf::data::LsstBase(typeid(this)),
      _footprints(rhs._footprints), _region(rhs._region) {

    if (r == 0) {
        return;
    } else if (r < 0) {
        throw LSST_EXCEPT(lsst::pex::exceptions::InvalidParameterException,
                          (boost::format("I cannot grow by negative numbers: %d") % r).str());
    }

    typedef unsigned short ImageT;
    geom::Box2I region = rhs.getRegion();
    image::Image<ImageT>::Ptr idImage(
        new image::Image<ImageT>(region)
    );
    idImage->setXY0(region.getMinX(), region.getMinY());
    *idImage = 0;

    CONST_PTR(FootprintList) rhsFootprints = rhs.getFootprints();
    for (FootprintList::const_iterator ptr = rhsFootprints->begin(), end = rhsFootprints->end();
         ptr != end; ++ptr) {
        Footprint::Ptr gfoot = growFootprint(**ptr, r, isotropic);
        gfoot->insertIntoImage(*idImage, 10); // The value 10 is random; more than 1 anyway
    }

    FootprintSet<ImageT> ds(image::MaskedImage<ImageT>(idImage), Threshold(1));
    swap(ds);
}

/************************************************************************************************************/
/**
 * Return the FootprintSet corresponding to the merge of two input FootprintSets
 *
 * \todo Implement this.  There's RHL Pan-STARRS code to do it, but it isn't yet converted to LSST C++
 */
template<typename ImagePixelT, typename MaskPixelT>
detection::FootprintSet<ImagePixelT, MaskPixelT>::FootprintSet(
        FootprintSet const& fs1,
        FootprintSet const& fs2,
        bool const 
                                                              )
    : lsst::daf::data::LsstBase(typeid(this)),
      _footprints(new FootprintList()),
      _region(fs1._region)
{
    _region.include(fs2._region);
}

/************************************************************************************************************/
/**
 * Return an Image with pixels set to the Footprint%s in the FootprintSet
 *
 * \returns an image::Image::Ptr
 */
template<typename ImagePixelT, typename MaskPixelT>
typename image::Image<boost::uint16_t>::Ptr
detection::FootprintSet<ImagePixelT, MaskPixelT>::insertIntoImage(
        bool const relativeIDs          ///< Use IDs starting at 0 (rather than the ones in the Footprint%s)
                                                                 )
{
    typename image::Image<boost::uint16_t>::Ptr im(
        new image::Image<boost::uint16_t>(_region)
    );
    *im = 0;

    int id = 0;
    for (FootprintList::const_iterator fiter = _footprints->begin(); 
         fiter != _footprints->end(); fiter++
    ) {
        Footprint::Ptr const foot = *fiter;
        
        if (relativeIDs) {
            id++;
        } else {
            id = foot->getId();
        }
        
        foot->insertIntoImage(*im.get(), id);
    }
    
    return im;
}

/************************************************************************************************************/
//
// Explicit instantiations
//
template class detection::FootprintSet<boost::uint16_t, image::MaskPixel>;
template class detection::FootprintSet<int, image::MaskPixel>;
template class detection::FootprintSet<float, image::MaskPixel>;
template class detection::FootprintSet<double, image::MaskPixel>;<|MERGE_RESOLUTION|>--- conflicted
+++ resolved
@@ -301,7 +301,7 @@
         int const npixMin              //!< minimum number of pixels in an object
 ) : lsst::daf::data::LsstBase(typeid(this)),
     _footprints(new FootprintList()),
-    _region(geom::Point2I(img.getX0(), img.getY0()), geom::Extent2I(img.getWidth(), img.getHeight()))
+    _region(img.getBBox(image::PARENT))
 {
     findFootprints<ImagePixelT, MaskPixelT>(
         _footprints.get(), 
@@ -836,17 +836,10 @@
     geom::Box2I const& region // desired region
 ) {
     _region = region;
-    PTR(typename FootprintSet::FootprintList) footprintList = getFootprints();
-
-<<<<<<< HEAD
-    for (typename FootprintSet::FootprintList::iterator ptr = getFootprints().begin(),
-             end = getFootprints().end(); ptr != end; ++ptr
+
+    for (typename FootprintSet::FootprintList::iterator ptr = _footprints->begin(),
+             end = _footprints->end(); ptr != end; ++ptr
     ) {
-=======
-    for (typename FootprintSet::FootprintList::iterator ptr = getFootprints()->begin(),
-             end = getFootprints()->end();
-         ptr != end; ++ptr) {
->>>>>>> 246b6dd2
         (*ptr)->setRegion(region);
     }
 }
