// -*- lsst-c++ -*-

/*
 * LSST Data Management System
 * Copyright 2008, 2009, 2010 LSST Corporation.
 *
 * This product includes software developed by the
 * LSST Project (http://www.lsst.org/).
 *
 * This program is free software: you can redistribute it and/or modify
 * it under the terms of the GNU General Public License as published by
 * the Free Software Foundation, either version 3 of the License, or
 * (at your option) any later version.
 *
 * This program is distributed in the hope that it will be useful,
 * but WITHOUT ANY WARRANTY; without even the implied warranty of
 * MERCHANTABILITY or FITNESS FOR A PARTICULAR PURPOSE.  See the
 * GNU General Public License for more details.
 *
 * You should have received a copy of the LSST License Statement and
 * the GNU General Public License along with this program.  If not,
 * see <http://www.lsstcorp.org/LegalNotices/>.
 */

/**
 * \file
 * \brief Implementation for MaskedImage
 */
#include <typeinfo>
#include <sys/stat.h>
#include "boost/lambda/lambda.hpp"
#include "boost/regex.hpp"
#include "boost/filesystem/path.hpp"
#include "lsst/pex/logging/Trace.h"
#include "lsst/pex/exceptions.h"
#include "boost/algorithm/string/trim.hpp"

#include "lsst/afw/image/MaskedImage.h"
#include "lsst/afw/image/fits/fits_io.h"

namespace bl = boost::lambda;
namespace image = lsst::afw::image;

/** Constructors
 *
 * \brief Construct from a supplied dimensions. The Image, Mask, and Variance will be set to zero
 */
template<typename ImagePixelT, typename MaskPixelT, typename VariancePixelT>
image::MaskedImage<ImagePixelT, MaskPixelT, VariancePixelT>::MaskedImage(
                                                                         int width,                      //!< Number of columns in image
                                                                         int height,                     //!< Number of rows in image
                                                                         MaskPlaneDict const& planeDict  //!< Make Mask conform to this mask layout (ignore if empty)
                                                                        ) :
    lsst::daf::data::LsstBase(typeid(this)),
    _image(new Image(width, height)),
    _mask(new Mask(width, height, planeDict)),
    _variance(new Variance(width, height)) {
    *_image = 0;
    *_mask = 0x0;
    *_variance = 0;
}

/**
 * Create an MaskedImage of the specified size
 *
 * The Image, Mask, and Variance will be set to zero
 *
 * \note Many lsst::afw::image and lsst::afw::math objects define a \c dimensions member
 * which may be conveniently used to make objects of an appropriate size
 */
template<typename ImagePixelT, typename MaskPixelT, typename VariancePixelT>
image::MaskedImage<ImagePixelT, MaskPixelT, VariancePixelT>::MaskedImage(
                                                                         const std::pair<int, int> dimensions, //!< dimensions of image: width x height
                                                                         MaskPlaneDict const& planeDict  //!< Make Mask conform to this mask layout (ignore if empty)
                                                                        ) :
    lsst::daf::data::LsstBase(typeid(this)),
    _image(new Image(dimensions)),
    _mask(new Mask(dimensions, planeDict)),
    _variance(new Variance(dimensions)) {
    *_image = 0;
    *_mask = 0x0;
    *_variance = 0;
}

/**
 * \brief Construct from an HDU in a FITS file.  Set metadata if it isn't a NULL pointer
 *
 * @note If baseName doesn't exist and ends ".fits" it's taken to be a single MEF file, with data, mask, and
 * variance in three successive HDUs; otherwise it's taken to be the basename of three separate files,
 * imageFileName(baseName), maskFileName(baseName), and varianceFileName(baseName)
 *
 * @note We use FITS numbering, so the first HDU is HDU 1, not 0 (although we politely interpret 0 as meaning
 * the first HDU, i.e. HDU 1).  I.e. if you have a PDU, the numbering is thus [PDU, HDU2, HDU3, ...]
 */
template<typename ImagePixelT, typename MaskPixelT, typename VariancePixelT>
image::MaskedImage<ImagePixelT, MaskPixelT, VariancePixelT>::MaskedImage(
        std::string const& baseName,    //!< The file's baseName (e.g. foo reads foo_{img.msk.var}.fits)
        const int hdu,                  //!< The HDU in the file (default: 1)
        lsst::daf::base::PropertySet::Ptr metadata, //!< Filled out with metadata from file (default: NULL)
        BBox const& bbox,                           //!< Only read these pixels
        bool const conformMasks,                    //!< Make Mask conform to mask layout in file?
        bool const needAllHdus                      ///< Need all HDUs be present in file? (default: false)
) :
    lsst::daf::data::LsstBase(typeid(this)),
    _image(), _mask(), _variance() {

    // Does it looks like an MEF file?
    static boost::regex const fitsFileRE_compiled(image::detail::fitsFileRE);
    bool isMef = boost::regex_search(baseName, fitsFileRE_compiled);
    //
    // If foo.fits doesn't exist, revert to old behaviour and read foo.fits_{img,msk,var}.fits;
    // contrariwise, if foo_img.fits doesn't exist but foo does, read it as an MEF file
    //
    if (isMef) {
        if (!boost::filesystem::exists(baseName) &&
            boost::filesystem::exists(MaskedImage::imageFileName(baseName))) {
            isMef = false;
        }
    } else {
        if (boost::filesystem::exists(baseName) &&
            !boost::filesystem::exists(MaskedImage::imageFileName(baseName))) {
            isMef = true;
        }
    }
    /*
     * We need to read the metadata so as to check that the EXTTYPEs are correct
     */
    if (!metadata) {
        metadata = lsst::daf::base::PropertySet::Ptr(new lsst::daf::base::PropertyList);
    }

    if (isMef) {
        int real_hdu = (hdu == 0) ? 2 : hdu;

        if (hdu == 0) {                 // may be an old file with no PDU
            lsst::daf::base::PropertySet::Ptr hdr = readMetadata(baseName, 1);
            if (hdr->get<int>("NAXIS") != 0) { // yes, an old-style file
                real_hdu = 1;
            }
        }

        _image = typename Image::Ptr(new Image(baseName, real_hdu, metadata, bbox));
        try {
            std::string exttype = boost::algorithm::trim_right_copy(metadata->getAsString("EXTTYPE"));
            if (exttype != "" && exttype != "IMAGE") {
                throw LSST_EXCEPT(lsst::pex::exceptions::InvalidParameterException,
                                  (boost::format("Reading %s (hdu %d) Expected EXTTYPE==\"IMAGE\", saw \"%s\"") %
                                   baseName % real_hdu % exttype).str());
            }
        } catch(lsst::pex::exceptions::NotFoundException) {}

        try {
            _mask = typename Mask::Ptr(new Mask(baseName, real_hdu + 1, metadata, bbox, conformMasks));
        } catch(image::FitsException &e) {
            if (needAllHdus) {
                LSST_EXCEPT_ADD(e, "Reading Mask");
                throw e;
            }

            _mask = typename Mask::Ptr(new Mask(_image->getDimensions()));
        }

        try {
            std::string exttype = boost::algorithm::trim_right_copy(metadata->getAsString("EXTTYPE"));

            if (exttype != "" && exttype != "MASK") {
                throw LSST_EXCEPT(lsst::pex::exceptions::InvalidParameterException,
                                  (boost::format("Reading %s (hdu %d) Expected EXTTYPE==\"MASK\", saw \"%s\"") %
                                   baseName % (real_hdu + 1) % exttype).str());
            }
        } catch(lsst::pex::exceptions::NotFoundException) {
            ;
        }

        try {
            _variance = typename Variance::Ptr(new Variance(baseName, real_hdu + 2, metadata, bbox));
        } catch(image::FitsException &e) {
            if (needAllHdus) {
                LSST_EXCEPT_ADD(e, "Reading Variance");
                throw e;
            }
            _variance = typename Variance::Ptr(new Variance(_image->getDimensions()));
        }
        try {
            std::string exttype = boost::algorithm::trim_right_copy(metadata->getAsString("EXTTYPE"));

            if (exttype != "" && exttype != "VARIANCE") {
                throw LSST_EXCEPT(lsst::pex::exceptions::InvalidParameterException,
                           (boost::format("Reading %s (hdu %d) Expected EXTTYPE==\"VARIANCE\", saw \"%s\"") %
                            baseName % (real_hdu + 2) % exttype).str());
            }
        } catch(lsst::pex::exceptions::NotFoundException) {}
    } else {
        int real_hdu = (hdu == 0) ? 1 : hdu;

        _image = typename Image::Ptr(new Image(MaskedImage::imageFileName(baseName),
                                               real_hdu, metadata, bbox));
        try {
            std::string exttype = boost::algorithm::trim_right_copy(metadata->getAsString("EXTTYPE"));
            if (exttype != "" && exttype != "IMAGE") {
                throw LSST_EXCEPT(lsst::pex::exceptions::InvalidParameterException,
                           (boost::format("Reading %s (hdu %d) Expected EXTTYPE==\"IMAGE\", saw \"%s\"") %
                            MaskedImage::imageFileName(baseName) % real_hdu % exttype).str());
            }
        } catch(lsst::pex::exceptions::NotFoundException) {}

        _mask = typename Mask::Ptr(new Mask(MaskedImage::maskFileName(baseName),
                                            real_hdu, metadata, bbox, conformMasks));
        try {
            std::string exttype = boost::algorithm::trim_right_copy(metadata->getAsString("EXTTYPE"));
            if (exttype != "" && exttype != "MASK") {
                throw LSST_EXCEPT(lsst::pex::exceptions::InvalidParameterException,
                           (boost::format("Reading %s (hdu %d) Expected EXTTYPE==\"MASK\", saw \"%s\"") %
                            MaskedImage::maskFileName(baseName) % real_hdu % exttype).str());
            }
        } catch(lsst::pex::exceptions::NotFoundException) {}

        _variance = typename Variance::Ptr(new Variance(MaskedImage::varianceFileName(baseName),
                                                        real_hdu, metadata, bbox));
        try {
            std::string exttype = boost::algorithm::trim_right_copy(metadata->getAsString("EXTTYPE"));
            if (exttype != "" && exttype != "VARIANCE") {
                throw LSST_EXCEPT(lsst::pex::exceptions::InvalidParameterException,
                           (boost::format("Reading %s (hdu %d) Expected EXTTYPE==\"VARIANCE\", saw \"%s\"") %
                            MaskedImage::varianceFileName(baseName) % real_hdu % exttype).str());
            }
        } catch(lsst::pex::exceptions::NotFoundException) {}
    }
}

/**
This ctor is conceptually identical to the ctor which takes a FITS file base name,
except that the FITS file resides in RAM and must be MEF.
*/
template<typename ImagePixelT, typename MaskPixelT, typename VariancePixelT>
image::MaskedImage<ImagePixelT, MaskPixelT, VariancePixelT>::MaskedImage(
		char **ramFile,								///< RAM buffer to receive RAM FITS file
		size_t *ramFileLen,							///< RAM buffer length
        const int hdu,								//!< The HDU in the file (default: 1)
        lsst::daf::base::PropertySet::Ptr metadata, //!< Filled out with metadata from file (default: NULL)
        BBox const& bbox,                           //!< Only read these pixels
        bool const conformMasks,                    //!< Make Mask conform to mask layout in file?
        bool const needAllHdus                      ///< Need all HDUs be present in file? (default: false)
) :
    lsst::daf::data::LsstBase(typeid(this)),
    _image(), _mask(), _variance() {
	
    /*
     * We need to read the metadata so as to check that the EXTTYPEs are correct
     */
    if (!metadata) {
        metadata = lsst::daf::base::PropertySet::Ptr(new lsst::daf::base::PropertySet);
    }
	
	int real_hdu = (hdu == 0) ? 2 : hdu;

	if (hdu == 0) {                 // may be an old file with no PDU
		lsst::daf::base::PropertySet::Ptr hdr = readMetadata(ramFile, ramFileLen, 1);
		if (hdr->get<int>("NAXIS") != 0) { // yes, an old-style file
			real_hdu = 1;
		}
	}

	_image = typename Image::Ptr(new Image(ramFile, ramFileLen, real_hdu, metadata, bbox));
	try {
		std::string exttype = boost::algorithm::trim_right_copy(metadata->getAsString("EXTTYPE"));
		if (exttype != "" && exttype != "IMAGE") {
			throw LSST_EXCEPT(lsst::pex::exceptions::InvalidParameterException,
							  (boost::format("Reading RAM FITS (hdu %d) Expected EXTTYPE==\"IMAGE\", saw \"%s\"") %
							   real_hdu % exttype).str());           
		}
	} catch(lsst::pex::exceptions::NotFoundException) {}

	try {
		_mask = typename Mask::Ptr(new Mask(ramFile, ramFileLen, real_hdu + 1, metadata, bbox, conformMasks));
	} catch(image::FitsException &e) {
		if (needAllHdus) {
			LSST_EXCEPT_ADD(e, "Reading Mask");
			throw e;
		}

		_mask = typename Mask::Ptr(new Mask(_image->getDimensions()));
	}

	try {
		std::string exttype = boost::algorithm::trim_right_copy(metadata->getAsString("EXTTYPE"));

		if (exttype != "" && exttype != "MASK") {
			throw LSST_EXCEPT(lsst::pex::exceptions::InvalidParameterException,
							  (boost::format("Reading RAM FITS (hdu %d) Expected EXTTYPE==\"MASK\", saw \"%s\"") %
							   (real_hdu + 1) % exttype).str());
		}
	} catch(lsst::pex::exceptions::NotFoundException) {
		;
	}

	try {
		_variance = typename Variance::Ptr(new Variance(ramFile, ramFileLen, real_hdu + 2, metadata, bbox));
	} catch(image::FitsException &e) {
		if (needAllHdus) {
			LSST_EXCEPT_ADD(e, "Reading Variance");
			throw e;
		}
		_variance = typename Variance::Ptr(new Variance(_image->getDimensions()));
	}
	try {
		std::string exttype = boost::algorithm::trim_right_copy(metadata->getAsString("EXTTYPE"));

		if (exttype != "" && exttype != "VARIANCE") {
			throw LSST_EXCEPT(lsst::pex::exceptions::InvalidParameterException,
					   (boost::format("Reading RAM FITS (hdu %d) Expected EXTTYPE==\"VARIANCE\", saw \"%s\"") %
						(real_hdu + 2) % exttype).str());
		}
	} catch(lsst::pex::exceptions::NotFoundException) {}
}

/**
 * \brief Construct from a supplied Image and optional Mask and Variance.
 * The Mask and Variance will be set to zero if omitted
 */
template<typename ImagePixelT, typename MaskPixelT, typename VariancePixelT>
image::MaskedImage<ImagePixelT, MaskPixelT, VariancePixelT>::MaskedImage(
        ImagePtr image,                 ///< %Image
        MaskPtr mask,                   ///< %Mask
        VariancePtr variance            ///< Variance %Mask
                                                                        ) :
    lsst::daf::data::LsstBase(typeid(this)),
    _image(image),
    _mask(mask),
    _variance(variance) {
    conformSizes();
}

/**
 * \brief Copy constructor;  shallow, unless deep is true.
 */
template<typename ImagePixelT, typename MaskPixelT, typename VariancePixelT>
image::MaskedImage<ImagePixelT, MaskPixelT, VariancePixelT>::MaskedImage(
                                                    MaskedImage const& rhs, ///< %Image to copy
                                                    bool deep               ///< Make deep copy?
                                                                        ) :
    lsst::daf::data::LsstBase(typeid(this)),
    _image(rhs._image), _mask(rhs._mask), _variance(rhs._variance) {
    if (deep) {
        _image =    typename Image::Ptr(new Image(*rhs.getImage(), deep));
        _mask =     typename Mask::Ptr(new Mask(*rhs.getMask(), deep));
        _variance = typename Variance::Ptr(new Variance(*rhs.getVariance(), deep));
    }
    conformSizes();
}

/**
 * \brief Copy constructor of the pixels specified by bbox;  shallow, unless deep is true.
 */
template<typename ImagePixelT, typename MaskPixelT, typename VariancePixelT>
image::MaskedImage<ImagePixelT, MaskPixelT, VariancePixelT>::MaskedImage(MaskedImage const& rhs,
                                                                         const BBox& bbox,
                                                                         bool deep) :
    lsst::daf::data::LsstBase(typeid(this)),
    _image(new Image(*rhs.getImage(), bbox, deep)),
    _mask(rhs._mask ? new Mask(*rhs.getMask(), bbox, deep) : static_cast<Mask *>(NULL)),
    _variance(rhs._variance ? new Variance(*rhs.getVariance(), bbox, deep) : static_cast<Variance *>(NULL)) {
    conformSizes();
}

#if defined(DOXYGEN)
/**
 * \brief Make the lhs use the rhs's pixels
 *
 * If you are copying a scalar value, a simple <tt>lhs = scalar;</tt> is OK, but
 * this is probably not the function that you want to use with an %image. To copy pixel values
 * from the rhs use operator<<=()
 */
template<typename ImagePixelT, typename MaskPixelT, typename VariancePixelT>
image::MaskedImage<ImagePixelT, MaskPixelT, VariancePixelT>& image::MaskedImage<ImagePixelT, MaskPixelT, VariancePixelT>::operator=(image::MaskedImage const& rhs ///< Right hand side
                      ) {}
#endif

template<typename ImagePixelT, typename MaskPixelT, typename VariancePixelT>
void image::MaskedImage<ImagePixelT, MaskPixelT, VariancePixelT>::swap(MaskedImage &rhs) {
    using std::swap;                    // See Meyers, Effective C++, Item 25

    _image.swap(rhs._image);
    _mask.swap(rhs._mask);
    _variance.swap(rhs._variance);
}
// Use compiler generated version of:
//    MaskedImage<ImagePixelT, MaskPixelT> &operator=(const MaskedImage<ImagePixelT, MaskPixelT>& rhs);

/************************************************************************************************************/
// Operators
/**
 * Set the pixels in the MaskedImage to the rhs
 */
template<typename ImagePixelT, typename MaskPixelT, typename VariancePixelT>
image::MaskedImage<ImagePixelT, MaskPixelT, VariancePixelT>&
image::MaskedImage<ImagePixelT, MaskPixelT, VariancePixelT>::operator=(MaskedImage::Pixel const& rhs) {
    *_image = rhs.image();
    *_mask = rhs.mask();
    *_variance = rhs.variance();

    return *this;
}

/**
 * Set the pixels in the MaskedImage to the rhs
 */
template<typename ImagePixelT, typename MaskPixelT, typename VariancePixelT>
image::MaskedImage<ImagePixelT, MaskPixelT, VariancePixelT>&
image::MaskedImage<ImagePixelT, MaskPixelT, VariancePixelT>::operator=(MaskedImage::SinglePixel const& rhs) {
    *_image = rhs.image();
    *_mask = rhs.mask();
    *_variance = rhs.variance();

    return *this;
}

/**
 * Copy the pixels from the rhs to the lhs
 *
 * \note operator=() is not equivalent to this command
 */
template<typename ImagePixelT, typename MaskPixelT, typename VariancePixelT>
void image::MaskedImage<ImagePixelT, MaskPixelT, VariancePixelT>::operator<<=(MaskedImage const& rhs) {
    *_image <<= *rhs.getImage();
    *_mask <<= *rhs.getMask();
    *_variance <<= *rhs.getVariance();
}

/// Add a MaskedImage rhs to a MaskedImage
///
/// The %image and variances are added; the masks are ORd together
///
/// \note The pixels in the two images are taken to be independent.  There is
/// a Pixel operation (plus) which models the covariance, but this is not (yet?)
/// available as full-MaskedImage operators
template<typename ImagePixelT, typename MaskPixelT, typename VariancePixelT>
void image::MaskedImage<ImagePixelT, MaskPixelT, VariancePixelT>::operator+=(MaskedImage const& rhs) {
    *_image += *rhs.getImage();
    *_mask  |= *rhs.getMask();
    *_variance += *rhs.getVariance();
}

/// Add a scaled MaskedImage c*rhs to a MaskedImage
///
/// The %image and variances are added; the masks are ORd together
///
/// \note The pixels in the two images are taken to be independent.  There is
/// a Pixel operation (plus) which models the covariance, but this is not (yet?)
/// available as full-MaskedImage operators
template<typename ImagePixelT, typename MaskPixelT, typename VariancePixelT>
void image::MaskedImage<ImagePixelT, MaskPixelT, VariancePixelT>::scaledPlus(double const c,
                                                                             MaskedImage const& rhs) {
    (*_image).scaledPlus(c, *rhs.getImage());
    *_mask  |= *rhs.getMask();
    (*_variance).scaledPlus(c*c, *rhs.getVariance());
}

/// Add a scalar rhs to a MaskedImage
template<typename ImagePixelT, typename MaskPixelT, typename VariancePixelT>
void image::MaskedImage<ImagePixelT, MaskPixelT, VariancePixelT>::operator+=(ImagePixelT const rhs) {
    *_image += rhs;
}

/// Subtract a MaskedImage rhs from a MaskedImage
///
/// The %images are added; the masks are ORd together; and the variances are added
///
/// \note the pixels in the two images are taken to be independent
template<typename ImagePixelT, typename MaskPixelT, typename VariancePixelT>
void image::MaskedImage<ImagePixelT, MaskPixelT, VariancePixelT>::operator-=(MaskedImage const& rhs) {
    *_image -= *rhs.getImage();
    *_mask  |= *rhs.getMask();
    *_variance += *rhs.getVariance();
}

/// Subtract a scaled MaskedImage c*rhs from a MaskedImage
///
/// The %images are added; the masks are ORd together; and the variances are added
///
/// \note the pixels in the two images are taken to be independent
template<typename ImagePixelT, typename MaskPixelT, typename VariancePixelT>
void image::MaskedImage<ImagePixelT, MaskPixelT, VariancePixelT>::scaledMinus(double const c,
                                                                              MaskedImage const& rhs) {
    (*_image).scaledMinus(c, *rhs.getImage());
    *_mask  |= *rhs.getMask();
    (*_variance).scaledPlus(c*c, *rhs.getVariance());
}

/// Subtract a scalar rhs from a MaskedImage
template<typename ImagePixelT, typename MaskPixelT, typename VariancePixelT>
void image::MaskedImage<ImagePixelT, MaskPixelT, VariancePixelT>::operator-=(ImagePixelT const rhs) {
    *_image -= rhs;
}

namespace {
    /// Functor to calculate the variance of the product of two independent variables
    template<typename ImagePixelT, typename VariancePixelT>
    struct productVariance {
        double operator()(ImagePixelT lhs, ImagePixelT rhs, VariancePixelT varLhs, VariancePixelT varRhs) {
            return lhs*lhs*varRhs + rhs*rhs*varLhs;
        }
    };

    /// Functor to calculate variance of the product of two independent variables, with the rhs scaled by c
    template<typename ImagePixelT, typename VariancePixelT>
    struct scaledProductVariance {
        double _c;
        scaledProductVariance(double const c) : _c(c) {}
        double operator()(ImagePixelT lhs, ImagePixelT rhs, VariancePixelT varLhs, VariancePixelT varRhs) {
            return _c*_c*(lhs*lhs*varRhs + rhs*rhs*varLhs);
        }
    };
}

template<typename ImagePixelT, typename MaskPixelT, typename VariancePixelT>
void image::MaskedImage<ImagePixelT, MaskPixelT, VariancePixelT>::operator*=(MaskedImage const& rhs) {
    // Must do variance before we modify the image values
    transform_pixels(_image->_getRawView(), // lhs
                     rhs._image->_getRawView(), // rhs,
                     _variance->_getRawView(),  // Var(lhs),
                     rhs._variance->_getRawView(), // Var(rhs)
                     _variance->_getRawView(), // result
                     productVariance<ImagePixelT, VariancePixelT>());

    *_image *= *rhs.getImage();
    *_mask  |= *rhs.getMask();
}

template<typename ImagePixelT, typename MaskPixelT, typename VariancePixelT>
void image::MaskedImage<ImagePixelT, MaskPixelT, VariancePixelT>::scaledMultiplies(double const c,
                                                                                   MaskedImage const& rhs) {
    // Must do variance before we modify the image values
    transform_pixels(_image->_getRawView(), // lhs
                     rhs._image->_getRawView(), // rhs,
                     _variance->_getRawView(),  // Var(lhs),
                     rhs._variance->_getRawView(), // Var(rhs)
                     _variance->_getRawView(), // result
                     scaledProductVariance<ImagePixelT, VariancePixelT>(c));

    (*_image).scaledMultiplies(c, *rhs.getImage());
    *_mask  |= *rhs.getMask();
}

template<typename ImagePixelT, typename MaskPixelT, typename VariancePixelT>
void image::MaskedImage<ImagePixelT, MaskPixelT, VariancePixelT>::operator*=(ImagePixelT const rhs) {
    *_image *= rhs;
    *_variance *= rhs*rhs;
}


namespace {
    /// Functor to calculate the variance of the ratio of two independent variables
    template<typename ImagePixelT, typename VariancePixelT>
    struct quotientVariance {
        double operator()(ImagePixelT lhs, ImagePixelT rhs, VariancePixelT varLhs, VariancePixelT varRhs) {
            ImagePixelT const rhs2 = rhs*rhs;
            return (lhs*lhs*varRhs + rhs2*varLhs)/(rhs2*rhs2);
        }
    };
    /// Functor to calculate the variance of the ratio of two independent variables, the second scaled by c
    template<typename ImagePixelT, typename VariancePixelT>
    struct scaledQuotientVariance {
        double _c;
        scaledQuotientVariance(double c) : _c(c) {}
        double operator()(ImagePixelT lhs, ImagePixelT rhs, VariancePixelT varLhs, VariancePixelT varRhs) {
            ImagePixelT const rhs2 = rhs*rhs;
            return (lhs*lhs*varRhs + rhs2*varLhs)/(_c*_c*rhs2*rhs2);
        }
    };
}

template<typename ImagePixelT, typename MaskPixelT, typename VariancePixelT>
void image::MaskedImage<ImagePixelT, MaskPixelT, VariancePixelT>::operator/=(MaskedImage const& rhs) {
    // Must do variance before we modify the image values
    transform_pixels(_image->_getRawView(), // lhs
                     rhs._image->_getRawView(), // rhs,
                     _variance->_getRawView(),  // Var(lhs),
                     rhs._variance->_getRawView(), // Var(rhs)
                     _variance->_getRawView(), // result
                     quotientVariance<ImagePixelT, VariancePixelT>());

    *_image /= *rhs.getImage();
    *_mask  |= *rhs.getMask();
}

template<typename ImagePixelT, typename MaskPixelT, typename VariancePixelT>
void image::MaskedImage<ImagePixelT, MaskPixelT, VariancePixelT>::scaledDivides(double const c,
                                                                                MaskedImage const& rhs) {
    // Must do variance before we modify the image values
    transform_pixels(_image->_getRawView(), // lhs
                     rhs._image->_getRawView(), // rhs,
                     _variance->_getRawView(),  // Var(lhs),
                     rhs._variance->_getRawView(), // Var(rhs)
                     _variance->_getRawView(), // result
                     scaledQuotientVariance<ImagePixelT, VariancePixelT>(c));

    (*_image).scaledDivides(c, *rhs.getImage());
    *_mask  |= *rhs._mask;
}

template<typename ImagePixelT, typename MaskPixelT, typename VariancePixelT>
void image::MaskedImage<ImagePixelT, MaskPixelT, VariancePixelT>::operator/=(ImagePixelT const rhs) {
    *_image /= rhs;
    *_variance /= rhs*rhs;
}
/**
 * Write \c this to a FITS file
 *
 * \deprecated Please avoid using the interface that writes three separate files;  it may be
 * removed in some future release.
 */
template<typename ImagePixelT, typename MaskPixelT, typename VariancePixelT>
void image::MaskedImage<ImagePixelT, MaskPixelT, VariancePixelT>::writeFits(
        std::string const& baseName, ///< The desired file's baseName (e.g. foo reads foo_{img.msk.var}.fits),
                                     ///< unless file's has a .fits suffix (or you set writeMef to true)
        boost::shared_ptr<const lsst::daf::base::PropertySet> metadata_i, ///< Metadata to write to file
                                                                          ///< or NULL
        std::string const& mode,                    //!< "w" to write a new file; "a" to append
        bool const writeMef  ///< write an MEF file,
                             ///< even if basename doesn't look like a fully qualified FITS file
    ) const {

    if (!(mode == "a" || mode == "ab" || mode == "w" || mode == "wb")) {
        throw LSST_EXCEPT(lsst::pex::exceptions::IoErrorException, "Mode must be \"a\" or \"w\"");
    }

    lsst::daf::base::PropertySet::Ptr metadata;
    if (metadata_i) {
        metadata = metadata_i->deepCopy();
    } else {
        metadata = lsst::daf::base::PropertySet::Ptr(new lsst::daf::base::PropertyList());
    }

    static boost::regex const fitsFileRE_compiled(image::detail::fitsFileRE);
    if (writeMef ||
        // write an MEF if they call it *.fits"
        boost::regex_search(baseName, fitsFileRE_compiled)) {

        static boost::regex const compressedFileRE_compiled(image::detail::compressedFileRE);
        bool const isCompressed = boost::regex_search(baseName, compressedFileRE_compiled);

        if (isCompressed) {
            // cfitsio refuses to write the 2nd HDU of the compressed MEF
            throw LSST_EXCEPT(lsst::pex::exceptions::IoErrorException,
                              "I don't know how to write a compressed MEF: " + baseName);
        }
        //
        // Write the PDU
        //
        if (mode == "w" || mode == "wb") {
            _image->writeFits(baseName, metadata, "pdu");
#if 0                                   // this has the consequence of _only_ writing the WCS to the PDU
            metadata = lsst::daf::base::PropertySet::Ptr(new lsst::daf::base::PropertyList());
#endif
        }

        metadata->set("EXTTYPE", "IMAGE");
        _image->writeFits(baseName, metadata, "a");

        metadata = lsst::daf::base::PropertySet::Ptr(new lsst::daf::base::PropertyList());
        metadata->set("EXTTYPE", "MASK");
        _mask->writeFits(baseName, metadata, "a");

        metadata = lsst::daf::base::PropertySet::Ptr(new lsst::daf::base::PropertyList());
        metadata->set("EXTTYPE", "VARIANCE");
        _variance->writeFits(baseName, metadata, "a");
    } else {
        _image->writeFits(MaskedImage::imageFileName(baseName), metadata, mode);

        metadata = lsst::daf::base::PropertySet::Ptr(new lsst::daf::base::PropertyList());
        _mask->writeFits(MaskedImage::maskFileName(baseName), metadata, mode);

        metadata = lsst::daf::base::PropertySet::Ptr(new lsst::daf::base::PropertyList());
        _variance->writeFits(MaskedImage::varianceFileName(baseName), metadata, mode);
    }
}

<<<<<<< HEAD
/**
 * Write \c this to a FITS RAM file
 *
 * \deprecated Please avoid using the interface that writes three separate files;  it may be
 * removed in some future release.
 */
template<typename ImagePixelT, typename MaskPixelT, typename VariancePixelT>
void image::MaskedImage<ImagePixelT, MaskPixelT, VariancePixelT>::writeFits(
	char **ramFile,		///< RAM buffer to receive RAM FITS file
	size_t *ramFileLen,	///< RAM buffer length
	boost::shared_ptr<const lsst::daf::base::PropertySet> metadata_i,
		///< Metadata to write to file or NULL
	std::string const& mode, //!< "w" to write a new file; "a" to append
	bool const writeMef
		///< write an MEF file,
		///< even if basename doesn't look like a fully qualified FITS file
) const {
	
    if (!(mode == "a" || mode == "ab" || mode == "w" || mode == "wb")) {
        throw LSST_EXCEPT(lsst::pex::exceptions::IoErrorException, "Mode must be \"a\" or \"w\"");
    }
	
	if (!writeMef) {
        throw LSST_EXCEPT(lsst::pex::exceptions::IoErrorException, "nonMEF files not supported.");
	}
	
    lsst::daf::base::PropertySet::Ptr metadata;
    if (metadata_i) {
        metadata = metadata_i->deepCopy();
    } else {
        metadata = lsst::daf::base::PropertySet::Ptr(new lsst::daf::base::PropertySet());
    }
	
	static boost::regex const fitsFileRE_compiled(image::detail::fitsFileRE);
    if (writeMef) { 
        static boost::regex const compressedFileRE_compiled(image::detail::compressedFileRE);
        
		//
        // Write the PDU
        //
        if (mode == "w" || mode == "wb") {
            _image->writeFits(ramFile, ramFileLen, metadata, "pdu");
#if 0	// this has the consequence of _only_ writing the WCS to the PDU
            metadata = lsst::daf::base::PropertySet::Ptr(new lsst::daf::base::PropertySet());
#endif
        }

        metadata->set("EXTTYPE", "IMAGE");
        _image->writeFits(ramFile, ramFileLen, metadata, "w");	//First one can't be 'a', must be 'w'

        metadata = lsst::daf::base::PropertySet::Ptr(new lsst::daf::base::PropertySet());
        metadata->set("EXTTYPE", "MASK");
        _mask->writeFits(ramFile, ramFileLen, metadata, "a");

        metadata = lsst::daf::base::PropertySet::Ptr(new lsst::daf::base::PropertySet());
        metadata->set("EXTTYPE", "VARIANCE");
        _variance->writeFits(ramFile, ramFileLen, metadata, "a");
    } else {
        throw LSST_EXCEPT(lsst::pex::exceptions::IoErrorException, "nonMEF files not supported.");
	}
}
        
=======
>>>>>>> 2886d289
/************************************************************************************************************/
// private function conformSizes() ensures that the Mask and Variance have the same dimensions
// as Image.  If Mask and/or Variance have non-zero dimensions that conflict with the size of Image,
// a lsst::pex::exceptions::LengthError is thrown.

template<typename ImagePixelT, typename MaskPixelT, typename VariancePixelT>
void image::MaskedImage<ImagePixelT, MaskPixelT, VariancePixelT>::conformSizes() {
    int const imageWidth = _image->getWidth();
    int const imageHeight = _image->getHeight();

    if (!_mask.get() || _mask->getWidth() == 0 || _mask->getHeight() == 0) {
        _mask = MaskPtr(new Mask(imageWidth, imageHeight));
        *_mask = 0;
    } else {
        int const width = _mask->getWidth();
        int const height = _mask->getHeight();

        if (width != imageWidth || height != imageHeight) {
            throw LSST_EXCEPT(lsst::pex::exceptions::LengthErrorException,
                              (boost::format("Dimension mismatch: Image %dx%d v. Mask %dx%d") %
                                  imageWidth % imageHeight % width % height).str());
        }
    }

    if (!_variance.get() || _variance->getWidth() == 0 || _variance->getHeight() == 0) {
        _variance = VariancePtr(new Variance(imageWidth, imageHeight));
        *_variance = 0;
    } else {
        int const height = _variance->getHeight();
        int const width = _variance->getWidth();

        if (width != imageWidth || height != imageHeight) {
            throw LSST_EXCEPT(lsst::pex::exceptions::LengthErrorException,
                              (boost::format("Dimension mismatch: Image %dx%d v. Variance %dx%d") %
                                  imageWidth % imageHeight % width % height).str());
        }
    }
}

/************************************************************************************************************/
//
// Iterators and locators
//
/// Return an \c iterator to the start of the %image
template<typename ImagePixelT, typename MaskPixelT, typename VariancePixelT>
typename image::MaskedImage<ImagePixelT, MaskPixelT, VariancePixelT>::iterator image::MaskedImage<ImagePixelT, MaskPixelT, VariancePixelT>::begin() const {
#if 0                                   // this doesn't compile; why?
    return iterator(_image->begin(), _mask->begin(), _variance->begin());
#else
    typename Image::iterator imageBegin = _image->begin();
    typename Mask::iterator maskBegin = _mask->begin();
    typename Variance::iterator varianceBegin = _variance->begin();

    return iterator(imageBegin, maskBegin, varianceBegin);
#endif
}

/// Return an \c iterator to the end of the %image
template<typename ImagePixelT, typename MaskPixelT, typename VariancePixelT>
typename image::MaskedImage<ImagePixelT, MaskPixelT, VariancePixelT>::iterator image::MaskedImage<ImagePixelT, MaskPixelT, VariancePixelT>::end() const {
    typename Image::iterator imageEnd = getImage()->end();
    typename Mask::iterator maskEnd = getMask()->end();
    typename Variance::iterator varianceEnd = getVariance()->end();

    return iterator(imageEnd, maskEnd, varianceEnd);
}

/// Return an \c iterator at the point <tt>(x, y)</tt>
template<typename ImagePixelT, typename MaskPixelT, typename VariancePixelT>
typename image::MaskedImage<ImagePixelT, MaskPixelT, VariancePixelT>::iterator image::MaskedImage<ImagePixelT, MaskPixelT, VariancePixelT>::at(int const x, int const y) const {
    typename Image::iterator imageEnd = getImage()->at(x, y);
    typename Mask::iterator maskEnd = getMask()->at(x, y);
    typename Variance::iterator varianceEnd = getVariance()->at(x, y);

    return iterator(imageEnd, maskEnd, varianceEnd);
}

/// Return a \c reverse_iterator to the start of the %image
template<typename ImagePixelT, typename MaskPixelT, typename VariancePixelT>
typename image::MaskedImage<ImagePixelT, MaskPixelT, VariancePixelT>::reverse_iterator image::MaskedImage<ImagePixelT, MaskPixelT, VariancePixelT>::rbegin() const {
    typename Image::reverse_iterator imageBegin = _image->rbegin();
    typename Mask::reverse_iterator maskBegin = _mask->rbegin();
    typename Variance::reverse_iterator varianceBegin = _variance->rbegin();

    return reverse_iterator(imageBegin, maskBegin, varianceBegin);
}

/// Return a \c reverse_iterator to the end of the %image
template<typename ImagePixelT, typename MaskPixelT, typename VariancePixelT>
typename image::MaskedImage<ImagePixelT, MaskPixelT, VariancePixelT>::reverse_iterator image::MaskedImage<ImagePixelT, MaskPixelT, VariancePixelT>::rend() const {
    typename Image::reverse_iterator imageEnd = getImage()->rend();
    typename Mask::reverse_iterator maskEnd = getMask()->rend();
    typename Variance::reverse_iterator varianceEnd = getVariance()->rend();

    return reverse_iterator(imageEnd, maskEnd, varianceEnd);
}

/// Return an \c x_iterator to the start of the %image
template<typename ImagePixelT, typename MaskPixelT, typename VariancePixelT>
typename image::MaskedImage<ImagePixelT, MaskPixelT, VariancePixelT>::x_iterator image::MaskedImage<ImagePixelT, MaskPixelT, VariancePixelT>::row_begin(int y) const {
    typename Image::x_iterator imageBegin = _image->row_begin(y);
    typename Mask::x_iterator maskBegin = _mask->row_begin(y);
    typename Variance::x_iterator varianceBegin = _variance->row_begin(y);

    return x_iterator(imageBegin, maskBegin, varianceBegin);
}

/// Return an \c x_iterator to the end of the %image
template<typename ImagePixelT, typename MaskPixelT, typename VariancePixelT>
typename image::MaskedImage<ImagePixelT, MaskPixelT, VariancePixelT>::x_iterator image::MaskedImage<ImagePixelT, MaskPixelT, VariancePixelT>::row_end(int y) const {
    typename Image::x_iterator imageEnd = getImage()->row_end(y);
    typename Mask::x_iterator maskEnd = getMask()->row_end(y);
    typename Variance::x_iterator varianceEnd = getVariance()->row_end(y);

    return x_iterator(imageEnd, maskEnd, varianceEnd);
}

/************************************************************************************************************/

/// Return an \c y_iterator to the start of the %image
template<typename ImagePixelT, typename MaskPixelT, typename VariancePixelT>
typename image::MaskedImage<ImagePixelT, MaskPixelT, VariancePixelT>::y_iterator image::MaskedImage<ImagePixelT, MaskPixelT, VariancePixelT>::col_begin(int x) const {
    typename Image::y_iterator imageBegin = _image->col_begin(x);
    typename Mask::y_iterator maskBegin = _mask->col_begin(x);
    typename Variance::y_iterator varianceBegin = _variance->col_begin(x);

    return y_iterator(imageBegin, maskBegin, varianceBegin);
}

/// Return an \c y_iterator to the end of the %image
template<typename ImagePixelT, typename MaskPixelT, typename VariancePixelT>
typename image::MaskedImage<ImagePixelT, MaskPixelT, VariancePixelT>::y_iterator image::MaskedImage<ImagePixelT, MaskPixelT, VariancePixelT>::col_end(int x) const {
    typename Image::y_iterator imageEnd = getImage()->col_end(x);
    typename Mask::y_iterator maskEnd = getMask()->col_end(x);
    typename Variance::y_iterator varianceEnd = getVariance()->col_end(x);

    return y_iterator(imageEnd, maskEnd, varianceEnd);
}

/************************************************************************************************************/
/// Fast iterators to contiguous images
///
/// Return a fast \c iterator to the start of the %image, which must be contiguous
/// Note that the order in which pixels are visited is undefined.
///
/// \exception lsst::pex::exceptions::Runtime
/// Argument \a contiguous is false, or the pixels are not in fact contiguous
template<typename ImagePixelT, typename MaskPixelT, typename VariancePixelT>
typename image::MaskedImage<ImagePixelT, MaskPixelT, VariancePixelT>::fast_iterator
    image::MaskedImage<ImagePixelT, MaskPixelT, VariancePixelT>::begin(
        bool contiguous         ///< Pixels are contiguous (must be true)
                                                                      ) const {
    typename Image::fast_iterator imageBegin = _image->begin(contiguous);
    typename Mask::fast_iterator maskBegin = _mask->begin(contiguous);
    typename Variance::fast_iterator varianceBegin = _variance->begin(contiguous);

    return fast_iterator(imageBegin, maskBegin, varianceBegin);
}

/// Return a fast \c iterator to the end of the %image, which must be contiguous
/// Note that the order in which pixels are visited is undefined.
///
/// \exception lsst::pex::exceptions::Runtime
/// Argument \a contiguous is false, or the pixels are not in fact contiguous
template<typename ImagePixelT, typename MaskPixelT, typename VariancePixelT>
typename image::MaskedImage<ImagePixelT, MaskPixelT, VariancePixelT>::fast_iterator
    image::MaskedImage<ImagePixelT, MaskPixelT, VariancePixelT>::end(
        bool contiguous                 ///< Pixels are contiguous (must be true)
                                                                    ) const {
    typename Image::fast_iterator imageEnd = getImage()->end(contiguous);
    typename Mask::fast_iterator maskEnd = getMask()->end(contiguous);
    typename Variance::fast_iterator varianceEnd = getVariance()->end(contiguous);

    return fast_iterator(imageEnd, maskEnd, varianceEnd);
}

/************************************************************************************************************/
//
// Explicit instantiations
//
template class image::MaskedImage<boost::uint16_t>;
template class image::MaskedImage<int>;
template class image::MaskedImage<float>;
template class image::MaskedImage<double>;<|MERGE_RESOLUTION|>--- conflicted
+++ resolved
@@ -676,7 +676,6 @@
     }
 }
 
-<<<<<<< HEAD
 /**
  * Write \c this to a FITS RAM file
  *
@@ -739,8 +738,6 @@
 	}
 }
         
-=======
->>>>>>> 2886d289
 /************************************************************************************************************/
 // private function conformSizes() ensures that the Mask and Variance have the same dimensions
 // as Image.  If Mask and/or Variance have non-zero dimensions that conflict with the size of Image,
