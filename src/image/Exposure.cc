// -*- LSST-C++ -*- // fixed format comment for emacs

/* 
 * LSST Data Management System
 * Copyright 2008, 2009, 2010 LSST Corporation.
 * 
 * This product includes software developed by the
 * LSST Project (http://www.lsst.org/).
 *
 * This program is free software: you can redistribute it and/or modify
 * it under the terms of the GNU General Public License as published by
 * the Free Software Foundation, either version 3 of the License, or
 * (at your option) any later version.
 * 
 * This program is distributed in the hope that it will be useful,
 * but WITHOUT ANY WARRANTY; without even the implied warranty of
 * MERCHANTABILITY or FITNESS FOR A PARTICULAR PURPOSE.  See the
 * GNU General Public License for more details.
 * 
 * You should have received a copy of the LSST License Statement and 
 * the GNU General Public License along with this program.  If not, 
 * see <http://www.lsstcorp.org/LegalNotices/>.
 */
 
/**
  * @file
  *
  * @ingroup afw
  *
  * @brief Implementation of the Exposure Class for LSST.  Class declaration in
  * Exposure.h.
  *
  * @author Nicole M. Silvestri, University of Washington
  *
  * Contact: nms@astro.washington.edu
  *
  * Created on: Mon Apr 23 13:01:15 2007
  *
  * @version 
  *
  * LSST Legalese here... 
  */

#include <stdexcept>
#include <sstream>

#include "boost/cstdint.hpp" 
#include "boost/format.hpp" 
#include "boost/shared_ptr.hpp"
#include "boost/algorithm/string/trim.hpp"

#include "lsst/daf/base/PropertySet.h"
#include "lsst/daf/base/PropertyList.h"
#include "lsst/pex/exceptions.h"
#include "lsst/pex/logging/Trace.h"
#include "lsst/afw/image/Exposure.h"
#include "lsst/afw/detection/Psf.h"
#include "lsst/afw/image/Calib.h"

namespace afwImage = lsst::afw::image;
namespace afwDetection = lsst::afw::detection;

/** @brief Exposure Class Implementation for LSST: a templated framework class
  * for creating an Exposure from a MaskedImage and a Wcs.
  *
  * An Exposure is required to take one afwImage::MaskedImage or a region (col,
  * row) defining the size of a MaskedImage (this can be of size 0,0).  An
  * Exposure can (but is not required to) contain a afwImage::Wcs.
  *
  * The template types should optimally be a float, double, unsigned int 16 bit,
  * or unsigned int 32 bit for the image (pixel) type and an unsigned int 32 bit
  * for the mask type.  These types have been explicitly instantiated for the
  * Exposure class.  All MaskedImage and Wcs constructors are 'const' to allow
  * for views and copying.
  *
  * An Exposure can get and return its MaskedImage, Wcs, and a subExposure.
  * The getSubExposure member takes a BBox region defining the subRegion of 
  * the original Exposure to be returned.  The member retrieves the MaskedImage
  * corresponding to the subRegion.  The MaskedImage class throws an exception
  * for any subRegion extending beyond the original MaskedImage bounding
  * box. This member is not yet fully implemented because it requires the Wcs
  * class to return the Wcs metadata to the member so the CRPIX values of the
  * Wcs can be adjusted to reflect the new subMaskedImage origin.  The
  * getSubExposure member will eventually return a subExposure consisting of   
  * the subMAskedImage and the Wcs object with its corresponding adjusted
  * metadata.
  *
  * The hasWcs member is used to determine if the Exposure has a Wcs.  It is not
  * required to have one.
  */

// CLASS CONSTRUCTORS and DESTRUCTOR


/** @brief Construct an Exposure with a blank MaskedImage of specified size (default 0x0) and
  * a Wcs (which may be default constructed)
  */          
template<typename ImageT, typename MaskT, typename VarianceT> 
afwImage::Exposure<ImageT, MaskT, VarianceT>::Exposure(int cols, ///< number of columns (default: 0)
                                                       int rows, ///< number of rows (default: 0)
                                                       afwImage::Wcs const& wcs ///< the Wcs
                                                      ) :
    lsst::daf::data::LsstBase(typeid(this)),
    _maskedImage(cols, rows),
    _wcs(wcs.clone()),
    _detector(),
    _filter(),
    _calib(new afwImage::Calib()),
    _psf(PTR(afwDetection::Psf)())
{
    setMetadata(lsst::daf::base::PropertySet::Ptr(new lsst::daf::base::PropertyList()));
}

/** @brief Construct an Exposure from a MaskedImage
  */               
template<typename ImageT, typename MaskT, typename VarianceT> 
afwImage::Exposure<ImageT, MaskT, VarianceT>::Exposure(
    MaskedImageT &maskedImage, ///< the MaskedImage
    afwImage::Wcs const& wcs                                      ///< the Wcs
                                                              ) :
    lsst::daf::data::LsstBase(typeid(this)),
    _maskedImage(maskedImage),
    _wcs(wcs.clone()),
    _detector(),
    _filter(),
    _calib(new afwImage::Calib()),
    _psf(PTR(afwDetection::Psf)())
{
    setMetadata(lsst::daf::base::PropertySet::Ptr(new lsst::daf::base::PropertyList()));
}

/** @brief Construct a subExposure given an Exposure and a bounding box
  *
  * @throw a lsst::pex::exceptions::InvalidParameter if the requested subRegion
  * is not fully contained by the original MaskedImage BBox.
  */        
template<typename ImageT, typename MaskT, typename VarianceT> 
afwImage::Exposure<ImageT, MaskT, VarianceT>::Exposure(Exposure const &src, ///< Parent Exposure
                                                       BBox const& bbox,    ///< Desired region in Exposure 
                                                       bool const deep      ///< Should we copy the pixels?
                                                      ) :
    lsst::daf::data::LsstBase(typeid(this)),
    _maskedImage(src.getMaskedImage(), bbox, deep),
    _wcs(src._wcs->clone()),
    _detector(src._detector),
    _filter(src._filter),
    _calib(new lsst::afw::image::Calib(*src.getCalib()))
{
/*
  * N.b. You'll need to update the generalised copy constructor in Exposure.h when you add new data members
  * --- this note is here as you'll be making the same changes here!
  */
    _clonePsf(src.getPsf());
    setMetadata(deep ? src.getMetadata()->deepCopy() : src.getMetadata());
}

/** @brief Construct an Image from FITS files.
 *
 * Take the Exposure's base input file name (as a std::string without
 * the _img.fits, _var.fits, or _msk.fits suffixes) and gets the MaskedImage of
 * the Exposure.  The method then uses the MaskedImage 'readFits' method to
 * read the MaskedImage of the Exposure and gets the Exposure's Wcs.
 *
 * @return the MaskedImage and the Wcs object with appropriate metadata of the
 * Exposure.
 *  
 * @note The method warns the user if the Exposure does not have a Wcs.
 *
 * @note We use FITS numbering, so the first HDU is HDU 1, not 0 (although we're helpful and interpret 0 as meaning
 * the first HDU, i.e. HDU 1).  I.e. if you have a PDU, the numbering is thus [PDU, HDU2, HDU3, ...]
 *
 * @throw an lsst::pex::exceptions::NotFound if the MaskedImage could not be
 * read or the base file name could not be found.
 */
template<typename ImageT, typename MaskT, typename VarianceT> 
afwImage::Exposure<ImageT, MaskT, VarianceT>::Exposure(
    std::string const& baseName,    ///< Exposure's base input file name
    int const hdu,                  ///< Desired HDU
    BBox const& bbox,               //!< Only read these pixels
    bool conformMasks               //!< Make Mask conform to mask layout in file?
) :
    lsst::daf::data::LsstBase(typeid(this))
{
    lsst::daf::base::PropertySet::Ptr metadata(new lsst::daf::base::PropertyList());

    _maskedImage = MaskedImageT(baseName, hdu, metadata, bbox, conformMasks);
	
	postFitsCtorInit(metadata);
}

/**
This ctor is conceptually identical to the ctor which takes a FITS file base name,
except that the FITS file resides in RAM.
*/
template<typename ImageT, typename MaskT, typename VarianceT> 
afwImage::Exposure<ImageT, MaskT, VarianceT>::Exposure(
	char **ramFile,					///< RAM buffer to receive RAM FITS file
	size_t *ramFileLen,				///< RAM buffer length
    int const hdu,                  ///< Desired HDU
    BBox const& bbox,               //!< Only read these pixels
    bool conformMasks               //!< Make Mask conform to mask layout in file?
) :
    lsst::daf::data::LsstBase(typeid(this))
{
    lsst::daf::base::PropertySet::Ptr metadata(new lsst::daf::base::PropertySet());

    _maskedImage = MaskedImageT(ramFile, ramFileLen, hdu, metadata, bbox, conformMasks);
	
	postFitsCtorInit(metadata);
}

/** Destructor
 */
template<typename ImageT, typename MaskT, typename VarianceT> 
afwImage::Exposure<ImageT, MaskT, VarianceT>::~Exposure(){}

/**
Finish initialization after constructing from a FITS file
*/
template<typename ImageT, typename MaskT, typename VarianceT> 
void afwImage::Exposure<ImageT, MaskT, VarianceT>::postFitsCtorInit(
	lsst::daf::base::PropertySet::Ptr metadata
) {
    _wcs = afwImage::Wcs::Ptr(afwImage::makeWcs(metadata));
    //
    // Strip keywords from the input metadata that are related to the generated Wcs
    //
    detail::stripWcsKeywords(metadata, _wcs);
    /*
     * Filter
     */
    _filter = Filter(metadata, true);
    afwImage::detail::stripFilterKeywords(metadata);
    /*
     * Calib
     */
    _calib = PTR(afwImage::Calib)(new afwImage::Calib(metadata));
    afwImage::detail::stripCalibKeywords(metadata);

    //If keywords LTV[1,2] are present, the image on disk is already a subimage, so
    //we should note this fact. Also, shift the wcs so the crpix values refer to 
    //pixel positions not pixel index
    //See writeFits() below
    std::string key = "LTV1";
    if( metadata->exists(key)) {
        _wcs->shiftReferencePixel(-1*metadata->getAsDouble(key), 0);
        metadata->remove(key);
    }
    key = "LTV2";
    if( metadata->exists(key) ) {
        _wcs->shiftReferencePixel(0, -1*metadata->getAsDouble(key));
        metadata->remove(key);
    }
    /*
     * Set the remaining parts of the metadata
     */
<<<<<<< HEAD
    _calib = afwImage::Calib::Ptr(new afwImage::Calib);

    key = "TIME-MID";
    if (metadata->exists(key)) {
        lsst::daf::base::DateTime const
            time_mid(boost::algorithm::trim_right_copy(metadata->getAsString(key)));
        
        _calib->setMidTime(time_mid);
        metadata->remove(key);
    }

    key = "EXPTIME";
    if (metadata->exists(key)) {
	    try {
			_calib->setExptime(metadata->getAsDouble(key));
		} catch(lsst::daf::base::TypeMismatchException &) {
			//In some SDSS images, EXPTIME is a string, not a double
			std::string expTimeS = metadata->getAsString(key);
			std::stringstream ss;
			ss << expTimeS;
			double expTime = 0.;
			ss >> expTime;
			_calib->setExptime(expTime);
		}
        metadata->remove(key);
    }

    key = "FLUXMAG0";
    if (metadata->exists(key)) {
        double const fluxMag0 = metadata->getAsDouble(key);
        metadata->remove(key);
        
        key = "FLUXMAG0ERR";
        if (metadata->exists(key)) {
            double const fluxMag0Err = metadata->getAsDouble(key);
            metadata->remove(key);

            _calib->setFluxMag0(fluxMag0, fluxMag0Err);
        } else {
            _calib->setFluxMag0(fluxMag0);
        }
    }
    
=======
>>>>>>> 3e5bf81f
    setMetadata(metadata);
}

/**
 * Clone a Psf; defined here so that we don't have to expose the insides of Psf in Exposure.h
 */
template<typename ImageT, typename MaskT, typename VarianceT> 
void afwImage::Exposure<ImageT, MaskT, VarianceT>::_clonePsf(
        CONST_PTR(afwDetection::Psf) psf      // the Psf to clone
                                                            )
{
    _psf = psf ? psf->clone() : PTR(afwDetection::Psf)();
}

/** @brief Get the Wcs of an Exposure.
  *
  * @return a boost::shared_ptr to the Wcs.
  */
template<typename ImageT, typename MaskT, typename VarianceT> 
afwImage::Wcs::Ptr afwImage::Exposure<ImageT, MaskT, VarianceT>::getWcs() const { 
    return _wcs;
}

// SET METHODS

/** @brief Set the MaskedImage of the Exposure.
  */   
template<typename ImageT, typename MaskT, typename VarianceT> 
void afwImage::Exposure<ImageT, MaskT, VarianceT>::setMaskedImage(MaskedImageT &maskedImage){
    _maskedImage = maskedImage; 
}


/** @brief Set the Wcs of the Exposure.  
 */   
template<typename ImageT, typename MaskT, typename VarianceT> 
void afwImage::Exposure<ImageT, MaskT, VarianceT>::setWcs(afwImage::Wcs const &wcs){
    _wcs = wcs.clone();
}


// Write FITS

template<typename ImageT, typename MaskT, typename VarianceT> 
lsst::daf::base::PropertySet::Ptr afwImage::Exposure<ImageT, MaskT, VarianceT>::generateOutputMetadata() const {
    using lsst::daf::base::PropertySet;
	
    //LSST convention is that Wcs is in pixel coordinates (i.e relative to bottom left
    //corner of parent image, if any). The Wcs/Fits convention is that the Wcs is in
    //image coordinates. When saving an image we convert from pixel to index coordinates.
    //In the case where this image is a parent image, the reference pixels are unchanged
    //by this transformation
    afwImage::MaskedImage<ImageT> mi = getMaskedImage();
	
    afwImage::Wcs::Ptr newWcs = _wcs->clone(); //Create a copy
    newWcs->shiftReferencePixel(-1*mi.getX0(), -1*mi.getY0() );
	
    //Create fits header
    PropertySet::Ptr outputMetadata = getMetadata()->deepCopy();
    // Copy wcsMetadata over to fits header
    PropertySet::Ptr wcsMetadata = newWcs->getFitsMetadata();
    outputMetadata->combine(wcsMetadata);
    
    //Store _x0 and _y0. If this exposure is a portion of a larger image, _x0 and _y0
    //indicate the origin (the position of the bottom left corner) of the sub-image with 
    //respect to the origin of the parent image.
    //This is stored in the fits header using the LTV convention used by STScI 
    //(see \S2.6.2 of HST Data Handbook for STIS, version 5.0
    // http://www.stsci.edu/hst/stis/documents/handbooks/currentDHB/ch2_stis_data7.html#429287). 
    //This is not a fits standard keyword, but is recognised by ds9
    //LTV keywords use the opposite convention to the LSST, in that they represent
    //the position of the origin of the parent image relative to the origin of the sub-image.
    // _x0, _y0 >= 0, while LTV1 and LTV2 <= 0
	
    outputMetadata->set("LTV1", -1*mi.getX0());
    outputMetadata->set("LTV2", -1*mi.getY0());
	
    outputMetadata->set("FILTER", _filter.getName());
    if (_detector) {
        outputMetadata->set("DETNAME", _detector->getId().getName());
        outputMetadata->set("DETSER", _detector->getId().getSerial());
    }
    /**
     * We need to define these keywords properly! XXX
     */
    outputMetadata->set("TIME-MID", _calib->getMidTime().toString());
    outputMetadata->set("EXPTIME", _calib->getExptime());
    outputMetadata->set("FLUXMAG0", _calib->getFluxMag0().first);
    outputMetadata->set("FLUXMAG0ERR", _calib->getFluxMag0().second);
	
	return outputMetadata;
}

/** @brief Write the Exposure's Image files.  Update the fits image header card
  * to reflect the Wcs information.
  *
  * Member takes the Exposure's base output file name (as a std::string without
  * the _img.fits, _var.fits, or _msk.fits suffixes) and uses the MaskedImage
  * Class to write the MaskedImage files, _img.fits, _var.fits, and _msk.fits to
  * disk.  Method also uses the metadata information to update the Exposure's
  * fits header cards.
  *
  * @note LSST and Fits use a different convention for Wcs coordinates.
  * Fits measures crpix relative to the bottom left hand corner of the image
  * saved in that file (what ds9 calls image coordinates). Lsst measures it 
  * relative to the bottom left hand corner of the parent image (what 
  * ds9 calls the physical coordinates). This may cause confusion when you
  * write an image to disk and discover that the values of crpix in the header
  * are not what you expect.
  *
  * exposure = afwImage.ExposureF(filename) 
  * fitsHeader = afwImage.readMetadata(filename)
  * 
  * exposure.getWcs().getPixelOrigin() ---> (128,128)
  * fitsHeader.get("CRPIX1") --> 108
  *
  * This is expected. If you look at the value of
  * fitsHeader.get("LTV1") --> -20
  * you will find that CRPIX - LTV == getPixelOrigin.
  *
  * This implementation means that if you open the image in ds9 (say)
  * the wcs translations for a given pixel are correct
  *
  * @note The MaskedImage Class will throw an pex Exception if the base
  * filename is not found.
  */
template<typename ImageT, typename MaskT, typename VarianceT> 
void afwImage::Exposure<ImageT, MaskT, VarianceT>::writeFits(
    const std::string &expOutFile ///< Exposure's base output file name
) const {
    lsst::daf::base::PropertySet::Ptr outputMetadata = generateOutputMetadata();
    _maskedImage.writeFits(expOutFile, outputMetadata);
}

/**
 See writeFits(string) for a basic description of this function.
 *
 * This function differs from the string version in that rather than writing a FITS file to disk
 * it writes a FITS file to a RAM buffer.
 */
template<typename ImageT, typename MaskT, typename VarianceT> 
void afwImage::Exposure<ImageT, MaskT, VarianceT>::writeFits(
	char **ramFile,		///< RAM buffer to receive RAM FITS file
	size_t *ramFileLen	///< RAM buffer length
) const {
    lsst::daf::base::PropertySet::Ptr outputMetadata = generateOutputMetadata();
    _maskedImage.writeFits(ramFile, ramFileLen, outputMetadata, "a", true);
}

// Explicit instantiations
template class afwImage::Exposure<boost::uint16_t>;
template class afwImage::Exposure<int>;
template class afwImage::Exposure<float>;
template class afwImage::Exposure<double>;<|MERGE_RESOLUTION|>--- conflicted
+++ resolved
@@ -251,55 +251,30 @@
         _wcs->shiftReferencePixel(0, -1*metadata->getAsDouble(key));
         metadata->remove(key);
     }
-    /*
-     * Set the remaining parts of the metadata
-     */
-<<<<<<< HEAD
-    _calib = afwImage::Calib::Ptr(new afwImage::Calib);
-
-    key = "TIME-MID";
-    if (metadata->exists(key)) {
-        lsst::daf::base::DateTime const
-            time_mid(boost::algorithm::trim_right_copy(metadata->getAsString(key)));
-        
-        _calib->setMidTime(time_mid);
-        metadata->remove(key);
-    }
-
+	
+	//In some SDSS images, EXPTIME is a string, not a double.
     key = "EXPTIME";
     if (metadata->exists(key)) {
 	    try {
 			_calib->setExptime(metadata->getAsDouble(key));
 		} catch(lsst::daf::base::TypeMismatchException &) {
-			//In some SDSS images, EXPTIME is a string, not a double
-			std::string expTimeS = metadata->getAsString(key);
-			std::stringstream ss;
-			ss << expTimeS;
-			double expTime = 0.;
-			ss >> expTime;
-			_calib->setExptime(expTime);
+			//EXPTIME wasn't a double, presumably it's a string.
+			//Try to read it as a string and convert it to a double using stringstream.
+			try {
+				std::string expTimeS = metadata->getAsString(key);
+				std::stringstream ss;
+				ss << expTimeS;
+				double expTime = 0.;
+				ss >> expTime;
+				_calib->setExptime(expTime);
+			}
+			catch (...) {
+				//Oh well, we tried our best (something's wrong with the FITS file).
+			}
 		}
         metadata->remove(key);
     }
-
-    key = "FLUXMAG0";
-    if (metadata->exists(key)) {
-        double const fluxMag0 = metadata->getAsDouble(key);
-        metadata->remove(key);
-        
-        key = "FLUXMAG0ERR";
-        if (metadata->exists(key)) {
-            double const fluxMag0Err = metadata->getAsDouble(key);
-            metadata->remove(key);
-
-            _calib->setFluxMag0(fluxMag0, fluxMag0Err);
-        } else {
-            _calib->setFluxMag0(fluxMag0);
-        }
-    }
-    
-=======
->>>>>>> 3e5bf81f
+	
     setMetadata(metadata);
 }
 
