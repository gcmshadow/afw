#!/usr/bin/env python

# 
# LSST Data Management System
# Copyright 2008, 2009, 2010 LSST Corporation.
# 
# This product includes software developed by the
# LSST Project (http://www.lsst.org/).
#
# This program is free software: you can redistribute it and/or modify
# it under the terms of the GNU General Public License as published by
# the Free Software Foundation, either version 3 of the License, or
# (at your option) any later version.
# 
# This program is distributed in the hope that it will be useful,
# but WITHOUT ANY WARRANTY; without even the implied warranty of
# MERCHANTABILITY or FITNESS FOR A PARTICULAR PURPOSE.  See the
# GNU General Public License for more details.
# 
# You should have received a copy of the LSST License Statement and 
# the GNU General Public License along with this program.  If not, 
# see <http://www.lsstcorp.org/LegalNotices/>.
#

import os
import math
import pdb                          # we may want to say pdb.set_trace()
import unittest

import eups
import lsst.daf.base as dafBase
import lsst.afw.image as afwImage
import lsst.afw.geom as afwGeom
import lsst.afw.coord as afwCoord
import lsst.utils.tests as utilsTests
import lsst.afw.display.ds9 as ds9
import lsst.pex.exceptions.exceptionsLib as exceptions
import lsst
import numpy

try:
    type(verbose)
except NameError:
    verbose = 0

dataDir = eups.productDir("afwdata")
if not dataDir:
    raise RuntimeError("Must set up afwdata to run these tests")
InputImagePath = os.path.join(dataDir, "871034p_1_MI")
InputSmallImagePath = os.path.join(dataDir, "data", "small_img.fits")
InputCorruptMaskedImageName = "small_MI_corrupt"
currDir = os.path.abspath(os.path.dirname(__file__))
InputCorruptFilePath = os.path.join(currDir, "data", InputCorruptMaskedImageName)
#-=-=-=-=-=-=-=-=-=-=-=-=-=-=-=-=-=-=-=-=-=-=-=-=-=-=-=-=-=-=-=-=-=-=-=-=-=-=-=-

class WcsTestCase(unittest.TestCase):
    def testCD_PC(self):
        """Test that we can read a FITS file with both CD and PC keys (like early Suprimecam files)"""
        
        md = dafBase.PropertyList()
        for k, v in (
            ("EQUINOX", 2000.0),
            ("RADESYS", 'FK5'),
            ("CRPIX1" , 5353.0),
            ("CRPIX2" , -35.0),
            ("CD1_1"  , 0.0),
            ("CD1_2"  , -5.611E-05),
            ("CD2_1"  , -5.611E-05),
            ("CD2_2"  , -0.0),
            ("CRVAL1" , 4.5789875),
            ("CRVAL2" , 16.30004444),
            ("CUNIT1" , 'deg'),
            ("CUNIT2" , 'deg'),
            ("CTYPE1" , 'RA---TAN'),
            ("CTYPE2" , 'DEC--TAN'),
            ("CDELT1" , -5.611E-05),
            ("CDELT2" , 5.611E-05),
            ):
            md.set(k, v)

        wcs = afwImage.makeWcs(md)

        x, y = 1000, 2000
        ra, dec = 4.459815023498577, 16.544199850984768

        sky = wcs.pixelToSky(x, y)
        for i, v in enumerate([ra, dec]):
            self.assertEqual(sky[i].asDegrees(), v)

        for badPC in (False, True):
            if verbose:
                print "Checking PC coefficients: badPC =", badPC
            for k, v in (
                ("PC001001",  0.0),
                ("PC001002", -1.0 if badPC else 1.0),
                ("PC002001",  1.0 if badPC else -1.0),
                ("PC002002",  0.0),
                ):
                md.set(k, v)

            # Check Greisen and Calabretta A&A 395 1061 (2002), Eq. 3
            if not badPC:
                for i in (1, 2,):
                    for j in (1, 2,):
                        self.assertEqual(md.get("CD%d_%d" % (i, j)), 
                                         md.get("CDELT%d" % i)*md.get("PC00%d00%d" % (i, j)))

            wcs = afwImage.makeWcs(md)
            sky = wcs.pixelToSky(x, y)
            for i, v in enumerate([ra, dec]):
                self.assertEqual(sky[i].asDegrees(), v)

#-=-=-=-=-=-=-=-=-=-=-=-=-=-=-=-=-=-=-=-=-=-=-=-=-=-=-=-=-=-=-=-=-=-=-=-=-=-=-=-

class WCSRotateFlip(unittest.TestCase):
    """A test case for the methods to rotate and flip a wcs under similar operations to the image pixels"""
    def setUp(self):
        self.size = afwGeom.Extent2I(509, 2000)

    def tearDown(self):
        del self.size

    def makeWcs(self):
        crval = afwCoord.Coord(afwGeom.Point2D(1.606631, 5.090329))
        crpix = afwGeom.Point2D(2036., 2000.)
        wcs = afwImage.makeWcs(crval, crpix, 5.399452e-5, -1.30770e-5, 1.30770e-5, 5.399452e-5)

    def testRotation(self):
        q1 = {0:afwGeom.Point2D(100., 1600.), 
              1:afwGeom.Point2D(self.size.getY() - 1600., 100.), 
              2:afwGeom.Point2D(self.size.getX() - 100., self.size.getY() - 1600.), 
              3:afwGeom.Point2D(1600., self.size.getX() - 100.)} 
        wcs = self.makeWcs()
        pos0 = self.wcs.pixelToSky(q1[0])
        for rot in (1,2,3):
            wcs = self.makeWcs()
            wcs.rotateImageBy90(rot, self.size)
            self.assertEqual(pos0, self.wcs.pixelToSky(q1[rot]))

    def testFlip(self):
        q1 = {'noFlip': afwGeom.Point2D(300., 900.),
              'flipLR': afwGeom.Point2D(self.size.getX()-300., 900.),
              'flipTB': afwGeom.Point2D(300., self.size.getY()-900.)}
        wcs = self.makeWcs()
        pos0 = self.wcs.pixelToSky(q1['noFlip'])
        wcs = self.makeWcs()
        wcs.flipImage(True, False, self.size)
        self.assertEqual(pos0, self.wcs.pixelToSky(q1['flipLR']))
        wcs = self.makeWcs()
        wcs.flipImage(False, True, self.size)
        self.assertEqual(pos0, self.wcs.pixelToSky(q1['flipTB']))

class WCSTestCaseSDSS(unittest.TestCase):
    """A test case for WCS using a small (SDSS) image with a slightly weird WCS"""

    def setUp(self):
        self.im = afwImage.DecoratedImageD(InputSmallImagePath)

        self.wcs = afwImage.makeWcs(self.im.getMetadata())

        if False:
            ds9.mtv(im, wcs=self.wcs)

    def tearDown(self):
        del self.wcs
        del self.im

    def testCrpix(self):
        metadata = self.im.getMetadata()
        crpix0 = metadata.getAsDouble("CRPIX1")
        crpix1 = metadata.getAsDouble("CRPIX2")
        
        lsstCrpix = self.wcs.getPixelOrigin()
        
        self.assertEqual(lsstCrpix[0], crpix0-1)
        self.assertEqual(lsstCrpix[1], crpix1-1)
        
    def testXyToRaDecArguments(self):
        """Check that conversion of xy to ra dec (and back again) works"""
        xy = afwGeom.Point2D(110, 123)
        raDec = self.wcs.pixelToSky(xy)
        xy2 = self.wcs.skyToPixel(raDec)

        self.assertAlmostEqual(xy.getX(), xy2.getX())
        self.assertAlmostEqual(xy.getY(), xy2.getY())

        raDec = afwCoord.makeCoord(afwCoord.ICRS, 245.167400 * afwGeom.degrees, +19.1976583 * afwGeom.degrees)
        
        xy = self.wcs.skyToPixel(raDec)
        raDec2 = self.wcs.pixelToSky(xy)
        
        self.assertAlmostEqual(raDec[0].asDegrees(), raDec2[0].asDegrees())
        self.assertAlmostEqual(raDec[1].asDegrees(), raDec2[1].asDegrees())

    def test_RaTan_DecTan(self):
        """Check the RA---TAN, DEC--TAN WCS conversion"""
        # values from wcstools xy2sky (v3.8.1). Confirmed by ds9
        raDec0 = afwGeom.Point2D(245.15984167, +19.1960472) 
        raDec = self.wcs.pixelToSky(0.0, 0.0).getPosition()

        self.assertAlmostEqual(raDec.getX(), raDec0.getX(), 5)
        self.assertAlmostEqual(raDec.getY(), raDec0.getY(), 5) 

    def testIdentity(self):
        """Convert from ra, dec to col, row and back again"""
        raDec = afwCoord.makeCoord(afwCoord.ICRS, 244 * afwGeom.degrees, 20 * afwGeom.degrees)
        if verbose:
            print 'testIdentity'
            print 'wcs:'
            for x in self.wcs.getFitsMetadata().toList():
                print '  ', x
            print 'raDec:', raDec
            print type(self.wcs)
        rowCol = self.wcs.skyToPixel(raDec)
        raDec2 = self.wcs.pixelToSky(rowCol)

        if verbose:
            print 'rowCol:', rowCol
            print 'raDec2:', raDec2

        p1 = raDec.getPosition()
        p2 = raDec.getPosition()
        if verbose:
            print 'p1,p2', p1,p2
        self.assertAlmostEqual(p1[0], p2[0])
        self.assertAlmostEqual(p1[1], p2[1])

    def testInvalidRaDec(self):
        """Test a conversion for an invalid position.  Well, "test" isn't
        quite right as the result is invalid, but make sure that it still is"""
        raDec = afwCoord.makeCoord(afwCoord.ICRS, 1 * afwGeom.degrees, 2 * afwGeom.degrees)

        self.assertRaises(lsst.pex.exceptions.exceptionsLib.LsstCppException, self.wcs.skyToPixel, raDec)

    def testCD(self):
        self.wcs.getCDMatrix()

    def testStripKeywords(self):
        """Test that we can strip WCS keywords from metadata when constructing a Wcs"""
        metadata = self.im.getMetadata()
        self.wcs = afwImage.makeWcs(metadata)

        self.assertTrue(metadata.exists("CRPIX1"))

        strip = True
        self.wcs = afwImage.makeWcs(metadata, strip)
        self.assertFalse(metadata.exists("CRPIX1"))

    def testAffineTransform(self):
        a = self.wcs.getLinearTransform()
        l = self.wcs.getCDMatrix()
        #print print a[a.XX], a[a.XY], a[a.YX], a[a.YY]
        #print a, l

    def testXY0(self):
        """Test that XY0 values are handled correctly when building an exposure and also when
        reading the WCS header directly.  #2205"""
        bbox = afwGeom.Box2I(afwGeom.Point2I(1000, 1000), afwGeom.Extent2I(10, 10))

        def makeWcs(crPixPos, crValDeg, projection):
            ps = dafBase.PropertySet()
            ctypes = [("%-5s%3s" % (("RA", "DEC")[i], projection)).replace(" ", "-") for i in range(2)]
            for i in range(2):
                ip1 = i + 1
                ps.add("CTYPE%1d" % (ip1,), ctypes[i])
                ps.add("CRPIX%1d" % (ip1,), crPixPos[i])
                ps.add("CRVAL%1d" % (ip1,), crValDeg[i])
            ps.add("RADECSYS", "ICRS")
            ps.add("EQUINOX", 2000)
            ps.add("CD1_1", -0.001)
            ps.add("CD2_1", 0.0)
            ps.add("CD1_2", 0.0)
            ps.add("CD2_2", 0.001)
            return afwImage.makeWcs(ps)

        wcs = makeWcs(
            crPixPos = (100.0, 100.0),
            crValDeg = (10.0, 35.0),
            projection = "STG", # also fails for TAN
        )

        exposure = afwImage.ExposureF(bbox, wcs)
        pixPos = afwGeom.Box2D(bbox).getMax()
        if verbose:
            print "XY0=", exposure.getXY0()
            print "pixPos=", pixPos
        skyPos = wcs.pixelToSky(pixPos)

        tmpFile = "temp.fits"
        try:
            exposure.writeFits(tmpFile)
            for useExposure in (False, True):
                if useExposure:
                    unpExp = afwImage.ExposureF(tmpFile)
                    unpWcs = unpExp.getWcs()
                else:
                    md = afwImage.readMetadata("temp.fits")
                    unpWcs = afwImage.makeWcs(md, False)
                unpPixPos = unpWcs.skyToPixel(skyPos)

                if verbose:
                    print "useExposure=%s; unp pixPos=%s" % (useExposure, unpPixPos)
                    
                for i in range(2):
                    self.assertAlmostEqual(unpPixPos[i], 1009.5)
        finally:
            os.remove(tmpFile)

#-=-=-=-=-=-=-=-=-=-=-=-=-=-=-=-=-=-=-=-=-=-=-=-=-=-=-=-=-=-=-=-=-=-=-=-=-=-=-=-

class WCSTestCaseCFHT(unittest.TestCase):
    """A test case for WCS"""

    def setUp(self):
        path = InputImagePath + "_img.fits"
        self.metadata = afwImage.readMetadata(path)
        self.wcs = afwImage.makeWcs(self.metadata)
        if False:
            ds9.mtv(e)

    def tearDown(self):
        del self.wcs
        del self.metadata

    def test_RaTan_DecTan(self):
        """Check the RA---TAN, DEC--TAN WCS conversion"""
        raDec = self.wcs.pixelToSky(0.0, 0.0).getPosition() # position read off ds9

        self.assertAlmostEqual(raDec[0], 17.87673, 5) # ra from ds9
        self.assertAlmostEqual(raDec[1],  7.72231, 5) # dec from ds9

    def testPlateScale(self):
        """Test that we can measure the area of a pixel"""

        p00 = afwGeom.Point2D(10, 10)
        p00 = afwGeom.Point2D(self.metadata.getAsDouble("CRPIX1"), self.metadata.getAsDouble("CRPIX2"))

        sky00 = self.wcs.pixelToSky(p00)
        cosdec = math.cos(sky00[1])

        side = 1e-3
        icrs = afwCoord.ICRS
        degrees = afwCoord.DEGREES
        sky10 = afwCoord.makeCoord(icrs, sky00 + afwGeom.Extent2D(side/cosdec, 0), degrees)
        sky01 = afwCoord.makeCoord(icrs, sky00 + afwGeom.Extent2D(0,side),         degrees)
        p10 = self.wcs.skyToPixel(sky10) - p00
        p01 = self.wcs.skyToPixel(sky01) - p00

        area = side*side/abs(p10.getX()*p01.getY() - p01.getX()*p10.getY())

        self.assertAlmostEqual(math.sqrt(self.wcs.pixArea(p00)), math.sqrt(area))
        #
        # Now check that the area's the same as the CD matrix gives.
        #
        cd = [self.metadata.get("CD1_1"), self.metadata.get("CD1_2"),
              self.metadata.get("CD2_1"), self.metadata.get("CD2_2")]
        area = math.fabs(cd[0]*cd[3] - cd[1]*cd[2])

        self.assertAlmostEqual(math.sqrt(self.wcs.pixArea(p00)), math.sqrt(area))

    def testReadWcs(self):
        """Test reading a Wcs directly from a fits file"""

        meta = afwImage.readMetadata(InputImagePath + "_img.fits")
        wcs = afwImage.makeWcs(meta)

        sky0 = wcs.pixelToSky(0.0, 0.0).getPosition()
        sky1 = self.wcs.pixelToSky(0.0, 0.0).getPosition()
        self.assertEqual(sky0, sky1)

    def testShiftWcs(self):
        """Test shifting the reference pixel"""
        sky10_10 = self.wcs.pixelToSky(afwGeom.Point2D(10, 10))

        self.wcs.shiftReferencePixel(-10, -10)
        sky00 = self.wcs.pixelToSky(afwGeom.Point2D(0, 0))
        self.assertEqual((sky00[0], sky00[1]), (sky10_10[0], sky10_10[1]))

    def testCloneWcs(self):
        """Test Cloning a Wcs"""
        sky00 = self.wcs.pixelToSky(afwGeom.Point2D(0, 0)).getPosition()

        new = self.wcs.clone()
        self.wcs.pixelToSky(afwGeom.Point2D(10, 10)) # shouldn't affect new

        nsky00 = new.pixelToSky(afwGeom.Point2D(0, 0)).getPosition()
        self.assertEqual((sky00[0], sky00[1]), (nsky00[0], nsky00[1]))

    def testCD(self):
        cd = self.wcs.getCDMatrix()
        self.assertAlmostEqual(cd[0,0], self.metadata.getAsDouble("CD1_1"))
        self.assertAlmostEqual(cd[0,1], self.metadata.getAsDouble("CD1_2"))
        self.assertAlmostEqual(cd[1,0], self.metadata.getAsDouble("CD2_1"))
        self.assertAlmostEqual(cd[1,1], self.metadata.getAsDouble("CD2_2"))

    def testConstructor(self):
        copy = afwImage.Wcs(self.wcs.getSkyOrigin(), self.wcs.getPixelOrigin(), 
                            self.wcs.getCDMatrix())

    def testAffineTransform(self):
        a = self.wcs.getLinearTransform()
        l = self.wcs.getCDMatrix()
        #print print a[a.XX], a[a.XY], a[a.YX], a[a.YY]

        sky00g = afwGeom.Point2D(10, 10)
        sky00i = afwGeom.Point2D(sky00g.getX(), sky00g.getY())
        sky00c = afwCoord.makeCoord(afwCoord.ICRS, sky00i, afwCoord.DEGREES)
        a = self.wcs.linearizeSkyToPixel(sky00c)
        pix00i = self.wcs.skyToPixel(sky00c)
        pix00g = afwGeom.Point2D(pix00i.getX(), pix00i.getY())
        sky00gApprox = a(pix00g);
        self.assertAlmostEqual(sky00g.getX(), sky00gApprox.getX())
        self.assertAlmostEqual(sky00g.getY(), sky00gApprox.getY())
        self.assertAlmostEqual(self.wcs.pixArea(sky00i), abs(a[a.XX]* a[a.YY] - a[a.XY]*a[a.YX]))
        a.invert()

class TestWcsCompare(unittest.TestCase):

    def setUp(self):
        crval = afwGeom.Point2D(1.23, 5.67)
        crpix = afwGeom.Point2D(102., 201.)
        cd = numpy.array([[5.399452e-5, -1.30770e-5], [1.30770e-5, 5.399452e-5]], dtype=float)
        self.plainWcs = afwImage.Wcs(crval, crpix, cd)
        self.sipWcs = afwImage.TanWcs(crval, crpix, cd)
        self.distortedWcs = afwImage.TanWcs(crval, crpix, cd, cd, cd, cd, cd)

    def tearDown(self):
        del self.plainWcs
        del self.sipWcs
        del self.distortedWcs

    def testEqualityCompare(self):
        self.assertNotEqual(self.plainWcs, self.sipWcs)
        self.assertNotEqual(self.sipWcs, self.plainWcs)
        self.assertNotEqual(self.distortedWcs, self.sipWcs)
        self.assertNotEqual(self.sipWcs, self.distortedWcs)
        plainWcsCopy = self.plainWcs.clone()
        sipWcsCopy = self.sipWcs.clone()
        distortedWcsCopy = self.distortedWcs.clone()
        self.assertEqual(plainWcsCopy, self.plainWcs)
        self.assertEqual(sipWcsCopy, self.sipWcs)
        self.assertEqual(distortedWcsCopy, self.distortedWcs)
        self.assertEqual(self.plainWcs, plainWcsCopy)
        self.assertEqual(self.sipWcs, sipWcsCopy)
        self.assertEqual(self.distortedWcs, distortedWcsCopy)
        self.assertNotEqual(plainWcsCopy, sipWcsCopy)
        self.assertNotEqual(sipWcsCopy, plainWcsCopy)
        self.assertNotEqual(distortedWcsCopy, sipWcsCopy)
        self.assertNotEqual(sipWcsCopy, distortedWcsCopy)
<<<<<<< HEAD

=======
        
>>>>>>> d0d3fd3d
#-=-=-=-=-=-=-=-=-=-=-=-=-=-=-=-=-=-=-=-=-=-=-=-=-=-=-=-=-=-=-=-=-=-=-=-=-=-=-=-

def suite():
    """Returns a suite containing all the test cases in this module."""
    utilsTests.init()

    suites = []
    suites += unittest.makeSuite(WcsTestCase)
    suites += unittest.makeSuite(WCSTestCaseSDSS)
    suites += unittest.makeSuite(TestWcsCompare)
#    suites += unittest.makeSuite(WCSTestCaseCFHT)
    suites += unittest.makeSuite(utilsTests.MemoryTestCase)

    return unittest.TestSuite(suites)

def run(shouldExit=False):
    """Run the tests"""
    utilsTests.run(suite(), shouldExit)

if __name__ == "__main__":
    run(True)<|MERGE_RESOLUTION|>--- conflicted
+++ resolved
@@ -447,11 +447,7 @@
         self.assertNotEqual(sipWcsCopy, plainWcsCopy)
         self.assertNotEqual(distortedWcsCopy, sipWcsCopy)
         self.assertNotEqual(sipWcsCopy, distortedWcsCopy)
-<<<<<<< HEAD
-
-=======
-        
->>>>>>> d0d3fd3d
+
 #-=-=-=-=-=-=-=-=-=-=-=-=-=-=-=-=-=-=-=-=-=-=-=-=-=-=-=-=-=-=-=-=-=-=-=-=-=-=-=-
 
 def suite():
