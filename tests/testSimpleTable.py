--- conflicted
+++ resolved
@@ -248,14 +248,13 @@
         for n, r in enumerate(catalog):
             self.assertEqual(n, r[k])
 
-<<<<<<< HEAD
     def testTicket2262(self):
         """Test that we can construct an array field in Python"""
         f1 = lsst.afw.table.Field["ArrayF"]("name", "doc", "units", 5)
         f2 = lsst.afw.table.Field["ArrayD"]("name", "doc", 5)
         self.assertEqual(f1.getSize(), 5)
         self.assertEqual(f2.getSize(), 5)
-=======
+
     def testExtend(self):
         schema1 = lsst.afw.table.SourceTable.makeMinimalSchema()
         k1 = schema1.addField("f1", type=int)
@@ -295,7 +294,6 @@
         cat7.extend(list(cat1), mapper=mapper)
         cat7.extend(cat1, mapper=mapper)
         self.assert_(cat7.isContiguous())
->>>>>>> c2e69e2c
 
 #-=-=-=-=-=-=-=-=-=-=-=-=-=-=-=-=-=-=-=-=-=-=-=-=-=-=-=-=-=-=-=-=-=-=-=-=-=-=-=-
 
